--- conflicted
+++ resolved
@@ -33,21 +33,12 @@
       Reply.redirect( Nest.pageLink("create") )
       return
    end
-<<<<<<< HEAD
-
-   Nest.addHook(
-      Nest.Hook( "check_user",
-         function( uid, pwd )
-            record = dm.queryItem( "users", uid )
-            if record.data and record.data["pwd_md5"] == hash.md5(pwd)
-=======
 /*
    Nest.addHook(
       Nest.Hook( "check_user",
          function( uid, pwd )
             record = dm.entity("users").find( uid )
             if record and record.data["pwd_md5"] == hash.md5(pwd)
->>>>>>> 618e8d13
                switch record.data["auth_type"]
                   case "admin": level = Nest.AL.ADMIN
                   case "staff": level = Nest.AL.STAFF
@@ -58,11 +49,7 @@
             end
          end
    ))
-<<<<<<< HEAD
-
-=======
 */
->>>>>>> 618e8d13
    login = Nest.service("Login")
 end
 
