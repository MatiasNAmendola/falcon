--- conflicted
+++ resolved
@@ -1196,12 +1196,8 @@
       << (r_Expr_dot << "Expr_dot" << apply_expr_dot << Expr << T_Dot << T_Name)
       << (r_Expr_plus << "Expr_plus" << apply_expr_plus << Expr << T_Plus << Expr)
       << (r_Expr_minus << "Expr_minus" << apply_expr_minus << Expr << T_Minus << Expr)
-<<<<<<< HEAD
       << (r_Expr_pars << "Expr_pars" << apply_expr_pars << T_Openpar << Expr << T_Closepar)      
       << (r_Expr_pars2 << "Expr_pars2" << apply_expr_pars << T_DotPar << Expr << T_Closepar)
-=======
-      << (r_Expr_pars << "Expr_pars" << apply_expr_pars << T_Openpar << Expr << T_Closepar)
->>>>>>> d7daa744
       << (r_Expr_times << "Expr_times" << apply_expr_times << Expr << T_Times << Expr)
       << (r_Expr_div   << "Expr_div"   << apply_expr_div   << Expr << T_Divide << Expr )
       << (r_Expr_pow   << "Expr_pow"   << apply_expr_pow   << Expr << T_Power << Expr )
