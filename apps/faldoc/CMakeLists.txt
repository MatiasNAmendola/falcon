--- conflicted
+++ resolved
@@ -18,12 +18,8 @@
    @ONLY
    )
 
-<<<<<<< HEAD
-   install(FILES ${CMAKE_CURRENT_BINARY_DIR}/faldoc DESTINATION ${FALCON_BIN_DIR}/faldoc
-=======
    install(FILES ${CMAKE_CURRENT_BINARY_DIR}/faldoc.sh.in DESTINATION 
 ${FALCON_BIN_DIR}/faldoc
->>>>>>> 2fd2ed53
    PERMISSIONS
       OWNER_READ OWNER_WRITE OWNER_EXECUTE
       GROUP_READ GROUP_EXECUTE
