/*
   FALCON - The Falcon Programming Language.
   FILE: vm.cpp

   Implementation of virtual machine - non main loop
   -------------------------------------------------------------------
   Author: Giancarlo Niccolai
   Begin: 2004-09-08

   -------------------------------------------------------------------
   (C) Copyright 2004: the FALCON developers (see list in AUTHORS file)

   See LICENSE file for licensing details.
*/

#include <falcon/item.h>
#include <falcon/vm.h>
#include <falcon/pcodes.h>
#include <falcon/runtime.h>
#include <falcon/vmcontext.h>
#include <falcon/sys.h>
#include <falcon/coreobject.h>
#include <falcon/cclass.h>
#include <falcon/corefunc.h>
#include <falcon/symlist.h>
#include <falcon/proptable.h>
#include <falcon/memory.h>
#include <falcon/stream.h>
#include <falcon/core_ext.h>
#include <falcon/stdstreams.h>
#include <falcon/traits.h>
#include <falcon/fassert.h>
#include <falcon/format.h>
#include <falcon/vm_sys.h>
#include <falcon/flexymodule.h>
#include <falcon/mt.h>
#include <falcon/vmmsg.h>
#include <falcon/livemodule.h>
#include <falcon/vmevent.h>
#include <falcon/lineardict.h>

#include <string.h>

namespace Falcon {

static ThreadSpecific s_currentVM;

VMachine *VMachine::getCurrent()
{
   return (VMachine *) s_currentVM.get();
}


VMachine::VMachine():
   m_services( &traits::t_string(), &traits::t_voidp() ),
   m_systemData( this ),
   m_slots( &traits::t_string(), &traits::t_coreslotptr() ),
   m_nextVM(0),
   m_prevVM(0),
   m_idleNext( 0 ),
   m_idlePrev( 0 ),
   m_baton( this ),
   m_msg_head(0),
   m_msg_tail(0),
   m_refcount(1),
   m_break(false)
{
   internal_construct();
   init();
}

VMachine::VMachine( bool initItems ):
   m_services( &traits::t_string(), &traits::t_voidp() ),
   m_systemData( this ),
   m_slots( &traits::t_string(), &traits::t_coreslotptr() ),
   m_nextVM(0),
   m_prevVM(0),
   m_idleNext( 0 ),
   m_idlePrev( 0 ),
   m_baton( this ),
   m_msg_head(0),
   m_msg_tail(0),
   m_refcount(1),
   m_break(false)
{
   internal_construct();
   if ( initItems )
      init();
}

void VMachine::incref()
{
   atomicInc( m_refcount );
}

void VMachine::decref()
{
   if( atomicDec( m_refcount ) == 0 )
   {
      delete this;
   }
}


void VMachine::setCurrent() const
{
   s_currentVM.set( (void*) this );
}

void VMachine::internal_construct()
{
   // use a ring for lock items.
   m_onFinalize = 0;
   m_userData = 0;
   m_bhasStandardStreams = false;
   m_loopsGC = FALCON_VM_DFAULT_CHECK_LOOPS;
   m_loopsContext = FALCON_VM_DFAULT_CHECK_LOOPS;
   m_loopsCallback = 0;
   m_opLimit = 0;
   m_generation = 0;
   m_bSingleStep = false;
   m_stdIn = 0;
   m_stdOut = 0;
   m_stdErr = 0;
   m_launchAtLink = true;
   m_bGcEnabled = true;
   m_bWaitForCollect = false;
   m_bPirorityGC = false;


   resetCounters();

   // this initialization must be performed by all vms.
   m_mainModule = 0;
   m_allowYield = true;

   m_opCount = 0;

   // This vectror has also context ownership -- when we remove a context here, it's dead
   m_contexts.deletor( ContextList_deletor );

   // finally we create the context (and the stack)
   m_currentContext = new VMContext;

   // saving also the first context for accounting reasons.
   m_contexts.pushBack( m_currentContext );

   m_opHandlers = (tOpcodeHandler *) memAlloc( FLC_PCODE_COUNT * sizeof( tOpcodeHandler ) );

   m_metaClasses = (CoreClass**) memAlloc( FLC_ITEM_COUNT * sizeof(CoreClass*) );
   memset( m_metaClasses, 0, FLC_ITEM_COUNT * sizeof(CoreClass*) );

   // Search path
   appSearchPath( Engine::getSearchPath() );

   // This code is actually here for debug reasons. Opcode management should
   // be performed via a swtich in the end, but until the beta version, this
   // method allows to have a stack trace telling immediately which opcode
   // were served in case a problem arises.
   m_opHandlers[ P_END ] = opcodeHandler_END ;
   m_opHandlers[ P_NOP ] = opcodeHandler_NOP ;
   m_opHandlers[ P_PSHN] = opcodeHandler_PSHN;
   m_opHandlers[ P_RET ] = opcodeHandler_RET ;
   m_opHandlers[ P_RETA] = opcodeHandler_RETA;

   // Range 2: one parameter ops
   m_opHandlers[ P_PTRY] = opcodeHandler_PTRY;
   m_opHandlers[ P_LNIL] = opcodeHandler_LNIL;
   m_opHandlers[ P_RETV] = opcodeHandler_RETV;
   m_opHandlers[ P_FORK] = opcodeHandler_FORK;
   m_opHandlers[ P_BOOL] = opcodeHandler_BOOL;
   m_opHandlers[ P_GENA] = opcodeHandler_GENA;
   m_opHandlers[ P_GEND] = opcodeHandler_GEND;
   m_opHandlers[ P_PUSH] = opcodeHandler_PUSH;
   m_opHandlers[ P_PSHR] = opcodeHandler_PSHR;
   m_opHandlers[ P_POP ] = opcodeHandler_POP ;
   m_opHandlers[ P_JMP ] = opcodeHandler_JMP ;
   m_opHandlers[ P_INC ] = opcodeHandler_INC ;
   m_opHandlers[ P_DEC ] = opcodeHandler_DEC ;
   m_opHandlers[ P_NEG ] = opcodeHandler_NEG ;
   m_opHandlers[ P_NOT ] = opcodeHandler_NOT ;
   m_opHandlers[ P_TRAL] = opcodeHandler_TRAL;
   m_opHandlers[ P_IPOP] = opcodeHandler_IPOP;
   m_opHandlers[ P_XPOP] = opcodeHandler_XPOP;
   m_opHandlers[ P_GEOR] = opcodeHandler_GEOR;
   m_opHandlers[ P_TRY ] = opcodeHandler_TRY ;
   m_opHandlers[ P_JTRY] = opcodeHandler_JTRY;
   m_opHandlers[ P_RIS ] = opcodeHandler_RIS ;
   m_opHandlers[ P_BNOT] = opcodeHandler_BNOT;
   m_opHandlers[ P_NOTS] = opcodeHandler_NOTS;
   m_opHandlers[ P_PEEK] = opcodeHandler_PEEK;

   // Range3: Double parameter ops
   m_opHandlers[ P_LD  ] = opcodeHandler_LD  ;
   m_opHandlers[ P_LDRF] = opcodeHandler_LDRF;
   m_opHandlers[ P_ADD ] = opcodeHandler_ADD ;
   m_opHandlers[ P_SUB ] = opcodeHandler_SUB ;
   m_opHandlers[ P_MUL ] = opcodeHandler_MUL ;
   m_opHandlers[ P_DIV ] = opcodeHandler_DIV ;
   m_opHandlers[ P_MOD ] = opcodeHandler_MOD ;
   m_opHandlers[ P_POW ] = opcodeHandler_POW ;
   m_opHandlers[ P_ADDS] = opcodeHandler_ADDS;
   m_opHandlers[ P_SUBS] = opcodeHandler_SUBS;
   m_opHandlers[ P_MULS] = opcodeHandler_MULS;
   m_opHandlers[ P_DIVS] = opcodeHandler_DIVS;
   m_opHandlers[ P_MODS] = opcodeHandler_MODS;
   m_opHandlers[ P_POWS] = opcodeHandler_POWS;
   m_opHandlers[ P_BAND] = opcodeHandler_BAND;
   m_opHandlers[ P_BOR ] = opcodeHandler_BOR ;
   m_opHandlers[ P_BXOR] = opcodeHandler_BXOR;
   m_opHandlers[ P_ANDS] = opcodeHandler_ANDS;
   m_opHandlers[ P_ORS ] = opcodeHandler_ORS ;
   m_opHandlers[ P_XORS] = opcodeHandler_XORS;
   m_opHandlers[ P_GENR] = opcodeHandler_GENR;
   m_opHandlers[ P_EQ  ] = opcodeHandler_EQ  ;
   m_opHandlers[ P_NEQ ] = opcodeHandler_NEQ ;
   m_opHandlers[ P_GT  ] = opcodeHandler_GT  ;
   m_opHandlers[ P_GE  ] = opcodeHandler_GE  ;
   m_opHandlers[ P_LT  ] = opcodeHandler_LT  ;
   m_opHandlers[ P_LE  ] = opcodeHandler_LE  ;
   m_opHandlers[ P_IFT ] = opcodeHandler_IFT ;
   m_opHandlers[ P_IFF ] = opcodeHandler_IFF ;
   m_opHandlers[ P_CALL] = opcodeHandler_CALL;
   m_opHandlers[ P_INST] = opcodeHandler_INST;
   m_opHandlers[ P_ONCE] = opcodeHandler_ONCE;
   m_opHandlers[ P_LDV ] = opcodeHandler_LDV ;
   m_opHandlers[ P_LDP ] = opcodeHandler_LDP ;
   m_opHandlers[ P_TRAN] = opcodeHandler_TRAN;
   m_opHandlers[ P_LDAS] = opcodeHandler_LDAS;
   m_opHandlers[ P_SWCH] = opcodeHandler_SWCH;
   m_opHandlers[ P_IN  ] = opcodeHandler_IN  ;
   m_opHandlers[ P_NOIN] = opcodeHandler_NOIN;
   m_opHandlers[ P_PROV] = opcodeHandler_PROV;
   m_opHandlers[ P_STPS] = opcodeHandler_STPS;
   m_opHandlers[ P_STVS] = opcodeHandler_STVS;
   m_opHandlers[ P_AND ] = opcodeHandler_AND;
   m_opHandlers[ P_OR  ] = opcodeHandler_OR;

   // Range 4: ternary opcodes
   m_opHandlers[ P_STP ] = opcodeHandler_STP ;
   m_opHandlers[ P_STV ] = opcodeHandler_STV ;
   m_opHandlers[ P_LDVT] = opcodeHandler_LDVT;
   m_opHandlers[ P_LDPT] = opcodeHandler_LDPT;
   m_opHandlers[ P_STPR] = opcodeHandler_STPR;
   m_opHandlers[ P_STVR] = opcodeHandler_STVR;
   m_opHandlers[ P_TRAV] = opcodeHandler_TRAV;

   m_opHandlers[ P_INCP] = opcodeHandler_INCP;
   m_opHandlers[ P_DECP] = opcodeHandler_DECP;

   m_opHandlers[ P_SHL ] = opcodeHandler_SHL;
   m_opHandlers[ P_SHR ] = opcodeHandler_SHR;
   m_opHandlers[ P_SHLS] = opcodeHandler_SHLS;
   m_opHandlers[ P_SHRS] = opcodeHandler_SHRS;
   m_opHandlers[ P_LSB ] = opcodeHandler_LSB;
   m_opHandlers[ P_SELE ] = opcodeHandler_SELE;
   m_opHandlers[ P_INDI ] = opcodeHandler_INDI;
   m_opHandlers[ P_STEX ] = opcodeHandler_STEX;
   m_opHandlers[ P_TRAC ] = opcodeHandler_TRAC;
   m_opHandlers[ P_WRT ] = opcodeHandler_WRT;
   m_opHandlers[ P_STO ] = opcodeHandler_STO;
   m_opHandlers[ P_FORB ] = opcodeHandler_FORB;
   m_opHandlers[ P_EVAL ] = opcodeHandler_EVAL;
   m_opHandlers[ P_CLOS ] = opcodeHandler_CLOS;
   m_opHandlers[ P_PSHL ] = opcodeHandler_PSHL;
   m_opHandlers[ P_OOB ] = opcodeHandler_OOB;
   m_opHandlers[ P_TRDN ] = opcodeHandler_TRDN;
   m_opHandlers[ P_EXEQ ] = opcodeHandler_EXEQ;

   // Finally, register to the GC system
   memPool->registerVM( this );
}



void VMachine::init()
{
   //================================
   // Preparing minimal input/output
   if ( m_stdIn == 0 )
      m_stdIn = stdInputStream();

   if ( m_stdOut == 0 )
      m_stdOut = stdOutputStream();

   if ( m_stdErr == 0 )
      m_stdErr = stdErrorStream();
}


void VMachine::finalize()
{
   // we should have at least 2 refcounts here: one is from the caller and one in the GC.
   fassert( m_refcount >= 2 );

   /*
    * We are destroying the VM, so disable any things
    * that may access it when it's being freed.
    */
   m_systemData.earlyCleanup();

   // disengage from mempool
   if ( memPool != 0 )
   {
      memPool->unregisterVM( this );
   }

   if ( m_onFinalize != 0 )
      m_onFinalize( this );

   decref();
}


VMachine::~VMachine()
{
   // Free generic tables (quite safe)
   memFree( m_opHandlers );
   memFree( m_metaClasses );

   // and finally, the streams.
   delete m_stdErr;
   delete m_stdIn;
   delete m_stdOut;

   // clear now the global maps
   // this also decrefs the modules and destroys the globals.
   // Notice that this would be done automatically also at destructor exit.
   m_liveModules.clear();
}


LiveModule* VMachine::link( Runtime *rt )
{
   fassert(rt);
   // link all the modules in the runtime from first to last.
   // FIFO order is important.
   uint32 listSize = rt->moduleVector()->size();
   LiveModule** lmodList = new LiveModule*[listSize];
   LiveModule* lmod = 0;

   //Make sure we catch falcon errors to delete lmodList afterwards.
   try {
      uint32 iter;
      for( iter = 0; iter < listSize; ++iter )
      {
         ModuleDep *md = rt->moduleVector()->moduleDepAt( iter );
         if ( (lmod = prelink( md->module(),
                          rt->hasMainModule() && (iter + 1 == listSize),
                          md->isPrivate() ) ) == 0
         )
         {
            delete [] lmodList;
            return 0;
         }

         // use the temporary storage.
         lmodList[ iter ] = lmod;
      }

      // now again, do the complete phase.
      for( iter = 0; iter < listSize; ++iter )
      {
          if ( ! completeModLink( lmodList[ iter ] ) )
          {
             delete [] lmodList;
             return 0;
          }
      }

      // returns the topmost livemodule
      delete [] lmodList;
   }
   catch( Error *err )
   {
      delete [] lmodList;
      throw err;
   }
   return lmod;
}


LiveModule *VMachine::link( Module *mod, bool isMainModule, bool bPrivate )
{
   // Ok, the module is now in.
   // We can now increment reference count and add it to ourselves
   LiveModule *livemod = prelink( mod, isMainModule, bPrivate );

   if ( livemod && completeModLink( livemod ) )
   {
      return livemod;
   }
   return 0;
}

LiveModule *VMachine::prelink( Module *mod, bool isMainModule, bool bPrivate )
{
   // See if we have a module with the same name
   LiveModule *oldMod = findModule( mod->name() );
   if ( oldMod != 0 )
   {
      // if the publish policy is changed, allow this
      if( oldMod->isPrivate() && ! bPrivate )
      {
         // try to export all
         if ( ! exportAllSymbols( oldMod ) )
         {
            return 0;
         }
         // success; change official policy and return the livemod
         oldMod->setPrivate( false );
      }

      return oldMod;
   }

   // Ok, the module is now in.
   // We can now increment reference count and add it to ourselves
   LiveModule *livemod = new LiveModule( mod, bPrivate );

   // set this as the main module if required.
   if ( isMainModule )
      m_mainModule = livemod;

   // then we always need the symbol table.
   const SymbolTable *symtab = &livemod->module()->symbolTable();

   // A shortcut
   ItemArray& globs = livemod->globals();

   // resize() creates a series of NIL items.
   globs.resize( symtab->size()+1 );

   bool success = true;
   // now, the symbol table must be traversed.
   MapIterator iter = symtab->map().begin();
   while( iter.hasCurrent() )
   {
      Symbol *sym = *(Symbol **) iter.currentValue();

      if ( ! sym->isUndefined() )
      {
         if ( ! linkDefinedSymbol( sym, livemod ) )
         {
            // but continue to expose other errors as well.
            success = false;
         }
      }

      // next symbol
      iter.next();
   }

   // return zero and dispose of the module if not succesful.
   if ( ! success )
   {
      // no need to free on failure: livemod are garbaged
      livemod->mark( 0 );
      // LiveModule is garbageable, cannot be destroyed.
      return 0;
   }

   // We can now add the module to our list of available modules.
   m_liveModules.insert( &livemod->name(), livemod );
   livemod->initialized( LiveModule::init_complete );

   return livemod;
}


bool VMachine::completeModLink( LiveModule *livemod )
{
   // we need to record the classes in the module as they have to be evaluated last.
   SymbolList modClasses;
   SymbolList modObjects;

   // then we always need the symbol table.
   const SymbolTable *symtab = &livemod->module()->symbolTable();

   // we won't be preemptible during link
   bool atomic = m_currentContext->atomicMode();
   m_currentContext->atomicMode(true);

   bool success = true;
   // now, the symbol table must be traversed.
   MapIterator iter = symtab->map().begin();
   while( iter.hasCurrent() )
   {
      Symbol *sym = *(Symbol **) iter.currentValue();
      if ( sym->isUndefined() )
      {
         if (! linkUndefinedSymbol( sym, livemod ) )
            success = false;
      }
      else
      {
         // save classes and objects for later linking.
         if( sym->type() == Symbol::tclass )
            modClasses.pushBack( sym );
         else if ( sym->type() == Symbol::tinst )
            modObjects.pushBack( sym );
      }

      // next symbol
      iter.next();
   }

   // now that the symbols in the module have been linked, link the classes.
   ListElement *cls_iter = modClasses.begin();
   while( cls_iter != 0 )
   {
      Symbol *sym = (Symbol *) cls_iter->data();
      fassert( sym->isClass() );

      // on error, report failure but proceed.
      if ( ! linkClassSymbol( sym, livemod ) )
         success = false;

      cls_iter = cls_iter->next();
   }

   // then, prepare the instances of standalone objects
   ListElement *obj_iter = modObjects.begin();
   while( obj_iter != 0 )
   {
      Symbol *obj = (Symbol *) obj_iter->data();
      fassert( obj->isInstance() );

      // on error, report failure but proceed.
      if ( ! linkInstanceSymbol( obj, livemod ) )
         success = false;

      obj_iter = obj_iter->next();
   }

   if ( success )
   {
      // eventually, call the constructors declared by the instances
      obj_iter = modObjects.begin();

      // In case we have some objects to link - and while we have no errors,
      // -- we can't afford calling constructors if everything is not ok.
      while( success && obj_iter != 0 )
      {
         Symbol *obj = (Symbol *) obj_iter->data();
         initializeInstance( obj, livemod );
         obj_iter = obj_iter->next();
      }

   }

   // Initializations of module objects is complete; return to non-atomic mode
   m_currentContext->atomicMode( atomic );

   // return zero and dispose of the module if not succesful.
   if ( ! success )
   {
      // LiveModule is garbageable, cannot be destroyed.
      return false;
   }

   // and for last, export all the services.
   MapIterator svmap_iter = livemod->module()->getServiceMap().begin();
   while( svmap_iter.hasCurrent() )
   {
      // throws on error.
      publishService( *(Service ** ) svmap_iter.currentValue() );
      svmap_iter.next();
   }


   // execute the main code, if we have one
   // -- but only if this is NOT the main module
   if ( m_launchAtLink && m_mainModule != livemod )
   {
      Item *mainItem = livemod->findModuleItem( "__main__" );
      if( mainItem != 0 )
      {
         callItem( *mainItem, 0 );
      }
   }

   return true;
}


// Link a single symbol
bool VMachine::linkSymbol( const Symbol *sym, LiveModule *livemod )
{
   if ( sym->isUndefined() )
   {
      return linkUndefinedSymbol( sym, livemod );
   }
   return  linkDefinedSymbol( sym, livemod );
}


bool VMachine::linkDefinedSymbol( const Symbol *sym, LiveModule *livemod )
{
   // A shortcut
   ItemArray& globs = livemod->globals();

   // Ok, the symbol is defined here. Link (record) it.

   // create an appropriate item here.
   // NOTE: Classes and instances are handled separately.
   switch( sym->type() )
   {
      case Symbol::tfunc:
      case Symbol::textfunc:
         globs[ sym->itemId() ].setFunction( new CoreFunc( sym, livemod ) );
      break;

      case Symbol::tvar:
      case Symbol::tconst:
      {
         Item& itm = globs[ sym->itemId() ];
         VarDef *vd = sym->getVarDef();
         switch( vd->type() ) {
            case VarDef::t_bool: itm.setBoolean( vd->asBool() ); break;
            case VarDef::t_int: itm.setInteger( vd->asInteger() ); break;
            case VarDef::t_num: itm.setNumeric( vd->asNumeric() ); break;
            case VarDef::t_string:
            {
               itm.setString( new CoreString( *vd->asString() ) );
            }
            break;

            default:
               break;
         }
      }
      break;

      // nil when we don't know what it is.
      default:
         globs[ sym->itemId() ].setNil();
   }

   // see if the symbol needs exportation and eventually do that.
   if ( ! exportSymbol( sym, livemod ) )
      return false;

   return true;
}


bool VMachine::linkUndefinedSymbol( const Symbol *sym, LiveModule *livemod )
{
   // A shortcut
   ItemArray& globs = livemod->globals();
   const Module *mod = livemod->module();

   // is the symbol name-spaced?
   uint32 dotPos;

   String localSymName;
   ModuleDepData *depData;
   LiveModule *lmod = 0;

   if ( ( dotPos = sym->name().rfind( "." ) ) != String::npos && sym->imported() )
   {
      String nameSpace = sym->name().subString( 0, dotPos );
      // get the module name for the given module
      depData = mod->dependencies().findModule( nameSpace );
      // if we linked it, it must exist
      // -- but in some cases, the compiler may generate a dotted symbol loaded from external sources
      // -- this is usually an error, so let the undefined error to be declared.
      if ( depData != 0 )
      {
         // ... then find the module in the item
         lmod = findModule( Module::absoluteName(
               depData->isFile() ? nameSpace: depData->moduleName(),
               mod->name() ));

         // we must convert the name if it contains self or if it starts with "."
         if ( lmod != 0 )
            localSymName = sym->name().subString( dotPos + 1 );
      }
   }
   else if ( sym->isImportAlias() )
   {
      depData = mod->dependencies().findModule( sym->getImportAlias()->origModule() );
      // if we linked it, it must exist
      fassert( depData != 0 );

      // ... then find the module in the item
      lmod = findModule( Module::absoluteName(
            depData->moduleName(), mod->name() ));

      if( lmod != 0 )
         localSymName = sym->getImportAlias()->name();
   }

   // If we found it...
   if ( lmod != 0 )
   {
      Symbol *localSym = lmod->module()->findGlobalSymbol( localSymName );

      if ( localSym != 0 )
      {
         referenceItem( globs[ sym->itemId() ],
            lmod->globals()[ localSym->itemId() ] );
         return true;
      }

      // last chance: if the module is flexy, we may ask it do dynload it.
      if( lmod->module()->isFlexy() )
      {
         // Destroy also constness; flexy modules love to be abused.
         FlexyModule *fmod = (FlexyModule *)( lmod->module() );
         Symbol *newsym = fmod->onSymbolRequest( localSymName );

         // Found -- great, link it and if all it's fine, link again this symbol.
         if ( newsym != 0 )
         {
            // be sure to allocate enough space in the module global table.
            if ( newsym->itemId() >= lmod->globals().length() )
            {
               lmod->globals().resize( newsym->itemId()+1 );
            }

            // now we have space to link it.
            if ( linkCompleteSymbol( newsym, lmod ) )
            {
               referenceItem( globs[ sym->itemId() ], lmod->globals()[newsym->itemId()] );
               return true;
            }
            else {
               // we found the symbol, but it was flacky. We must have raised an error,
               // and so we should return now.
               // Notice that there is no need to free the symbol.
               return false;
            }
         }
      }
      // ... otherwise, the symbol is undefined.
   }
   else {
      // try to find the imported symbol.
      SymModule *sm = (SymModule *) m_globalSyms.find( &sym->name() );

      if( sm != 0 )
      {
         // link successful, we must set the current item as a reference of the original
         referenceItem( globs[ sym->itemId() ], *sm->item() );
         return true;
      }
   }

   // try to dynamically load the symbol from flexy modules.
   SymModule symmod;
   if ( linkSymbolDynamic( sym->name(), symmod ) )
   {
      referenceItem( globs[ sym->itemId() ], *symmod.item() );
      return true;
   }

   // We failed every try; raise undefined symbol.
   throw new CodeError(
         ErrorParam( e_undef_sym, sym->declaredAt() ).origin( e_orig_vm ).
         module( mod->name() ).
         extra( sym->name() )
         );
}


bool VMachine::exportAllSymbols( LiveModule *livemod )
{
   bool success = true;

   // now, the symbol table must be traversed.
   const SymbolTable *symtab = &livemod->module()->symbolTable();
   MapIterator iter = symtab->map().begin();
   while( iter.hasCurrent() )
   {
      Symbol *sym = *(Symbol **) iter.currentValue();

      if ( ! exportSymbol( sym, livemod ) )
      {
         // but continue to expose other errors as well.
         success = false;
      }

      // next symbol
      iter.next();
   }

   return success;
}


bool VMachine::exportSymbol( const Symbol *sym, LiveModule *livemod )
{
   // A shortcut
   ItemArray& globs = livemod->globals();
   const Module *mod = livemod->module();

      // Is this symbol exported?
   if ( ! livemod->isPrivate() && sym->exported() && sym->name().getCharAt(0) != '_' )
   {
      // as long as the module is referenced, the symbols are alive, and as we
      // hold a reference to the module, we are sure that symbols are alive here.
      // also, in case an entry already exists, the previous item is just overwritten.

      if ( m_globalSyms.find( &sym->name() ) != 0 )
      {
         throw new CodeError( ErrorParam( e_already_def, sym->declaredAt() ).origin( e_orig_vm ).
                  module( mod->name() ).
                  symbol( sym->name() ) );
      }

      SymModule tmp( &globs[ sym->itemId() ], livemod, sym );
      m_globalSyms.insert( &sym->name(), &tmp );

      // export also the instance, if it is not already exported.
      if ( sym->isInstance() )
      {
         Symbol* tsym = sym->getInstance();
         if ( ! tsym->exported() ) {
            SymModule tmp( &globs[ tsym->itemId() ], livemod, tsym );
            m_globalSyms.insert( &tsym->name(), &tmp );
         }
      }
   }

   // Is this symbol a well known item?
   if ( sym->isWKS() )
   {
      if ( m_wellKnownSyms.find( &sym->name() ) != 0 )
      {
         throw
            new CodeError( ErrorParam( e_already_def, sym->declaredAt() ).origin( e_orig_vm ).
                  module( mod->name() ).
                  symbol( sym->name() ).
                  extra( "Well Known Item" )
            );
      }

      SymModule tmp( livemod->wkitems().length(), livemod, sym );
      m_wellKnownSyms.insert( &sym->name(), &tmp );

      // and don't forget to add a copy of the item
      livemod->wkitems().append( globs[ sym->itemId() ] );
   }

   return true;
}


bool VMachine::linkSymbolDynamic( const String &name, SymModule &symdata )
{
   // For now, the thing is very unoptimized; we'll traverse all the live modules,
   // and see which of them is flexy.
   MapIterator iter = m_liveModules.begin();
   while( iter.hasCurrent() )
   {
      LiveModule *lmod = *(LiveModule **)(iter.currentValue());

      if( lmod->module()->isFlexy() )
      {
         // Destroy also constness; flexy modules love to be abused.
         FlexyModule *fmod = (FlexyModule *)( lmod->module() );
         Symbol *newsym = fmod->onSymbolRequest( name );

         // Found -- great, link it and if all it's fine, link again this symbol.
         if ( newsym != 0 )
         {
            // be sure to allocate enough space in the module global table.
            if ( newsym->itemId() >= lmod->globals().length() )
            {
               lmod->globals().resize( newsym->itemId()+1 );
            }

            // now we have space to link it.
            if ( linkCompleteSymbol( newsym, lmod ) )
            {
               symdata = SymModule( &lmod->globals()[ newsym->itemId() ], lmod, newsym );
               return true;
            }
            else {
               // we found the symbol, but it was flacky. We must have raised an error,
               // and so we should return now.
               // Notice that there is no need to free the symbol.
               return false;
            }
         }
         // otherwise, go on
      }

      iter.next();
   }

   // sorry, not found.
   return false;
}

bool VMachine::linkClassSymbol( const Symbol *sym, LiveModule *livemod )
{
   // shortcut
   ItemArray& globs = livemod->globals();

   CoreClass *cc = linkClass( livemod, sym );
   if ( cc == 0 )
      return false;

   // we need to add it anyhow to the GC to provoke its destruction at VM end.
   // and hey, you could always destroy symbols if your mood is so from falcon ;-)
   // dereference as other classes may have referenced this item1
   globs[ cc->symbol()->itemId() ].dereference()->setClass( cc );

   // if this class was a WKI, we must also set the relevant exported symbol
   if ( sym->isWKS() )
   {
      SymModule *tmp = (SymModule *) m_wellKnownSyms.find( &sym->name() );
      fassert( tmp != 0 ); // we just added it
      tmp->liveModule()->wkitems()[ tmp->wkiid() ] = cc;
   }

   if ( sym->getClassDef()->isMetaclassFor() >= 0 )
   {
      m_metaClasses[ sym->getClassDef()->isMetaclassFor() ] = cc;
   }
   return true;
}


bool VMachine::linkInstanceSymbol( const Symbol *obj, LiveModule *livemod )
{
   // shortcut
   ItemArray& globs = livemod->globals();
   Symbol *cls = obj->getInstance();
   Item *clsItem = globs[ cls->itemId() ].dereference();

   if ( clsItem == 0 || ! clsItem->isClass() ) {
         new CodeError( ErrorParam( e_no_cls_inst, obj->declaredAt() ).origin( e_orig_vm ).
            symbol( obj->name() ).
            module( obj->module()->name() )
      );
      return false;
   }
   else {
      CoreObject *co = clsItem->asClass()->createInstance();
      globs[ obj->itemId() ].dereference()->setObject( co );

      // if this class was a WKI, we must also set the relevant exported symbol
      if ( obj->isWKS() )
      {
         SymModule *tmp = (SymModule *) m_wellKnownSyms.find( &obj->name() );
         fassert ( tmp != 0 );
         tmp->liveModule()->wkitems()[ tmp->wkiid() ] = co;
      }
   }

   return true;
}


void VMachine::initializeInstance( const Symbol *obj, LiveModule *livemod )
{
   ItemArray& globs = livemod->globals();

   Symbol *cls = obj->getInstance();
   if ( cls->getClassDef()->constructor() != 0 )
   {
      Item ctor = *globs[cls->getClassDef()->constructor()->itemId() ].dereference();
      ctor.methodize( *globs[ obj->itemId() ].dereference() );

      // If we can't call, we have a wrong init.
      callItemAtomic( ctor, 0 );
   }

   CoreObject* cobj = globs[ obj->itemId() ].dereference()->asObject();
   if( cobj->generator()->initState() != 0 )
   {
      cobj->setState( "init", cobj->generator()->initState() );
      // If we can't call, we have a wrong init.

      Item enterItem;
      if( cobj->getMethod("__enter", enterItem ) )
      {
         pushParam(Item());
         callItemAtomic( enterItem, 1 );
      }
   }
}


bool VMachine::linkCompleteSymbol( const Symbol *sym, LiveModule *livemod )
{
   // try a pre-link
   bool bSuccess = linkSymbol( sym, livemod );

   // Proceed anyhow, even on failure, for classes and instance symbols
   if( sym->type() == Symbol::tclass )
   {
      if ( ! linkClassSymbol( sym, livemod ) )
         bSuccess = false;
   }
   else if ( sym->type() == Symbol::tinst )
   {
      fassert( sym->getInstance() != 0 );

      // we can't try to call the initialization method
      // if the creation of the symbol fails.
      if ( linkClassSymbol( sym->getInstance(), livemod ) &&
           linkInstanceSymbol( sym, livemod )
      )
      {
         initializeInstance( sym, livemod );
      }
      else
         bSuccess = false;
   }

   return bSuccess;
}


bool VMachine::linkCompleteSymbol( Symbol *sym, const String &moduleName )
{
   LiveModule *lm = findModule( moduleName );
   if ( lm != 0 )
      return linkCompleteSymbol( sym, lm );

   return false;
}


PropertyTable *VMachine::createClassTemplate( LiveModule *lmod, const Map &pt )
{
   MapIterator iter = pt.begin();
   PropertyTable *table = new PropertyTable( pt.size() );
   bool bHasSetGet = false;

   while( iter.hasCurrent() )
   {
      VarDefMod *vdmod = *(VarDefMod **) iter.currentValue();
      VarDef *vd = vdmod->vd;

      String *key = *(String **) iter.currentKey();
      PropEntry &e = table->appendSafe( key );

      e.m_bReadOnly = vd->isReadOnly();

      // configure the element
      if ( vd->isReflective() )
      {
         e.m_eReflectMode = vd->asReflecMode();

         // we must keep this information for later.
         if ( e.m_eReflectMode == e_reflectSetGet )
            bHasSetGet = true;
         else
            e.m_reflection.offset = vd->asReflecOffset();
      }
      else if ( vd->isReflectFunc() )
      {
         e.m_eReflectMode = e_reflectFunc;
         e.m_reflection.rfunc.to = vd->asReflectFuncTo();
         e.m_reflection.rfunc.from = vd->asReflectFuncFrom();
         e.reflect_data = vd->asReflectFuncData();

         // just to be paranoid
         if( e.m_reflection.rfunc.to == 0 )
            e.m_bReadOnly = true;
      }

      // create the instance
      switch( vd->type() )
      {
         case VarDef::t_nil:
            e.m_value.setNil();
         break;

         case VarDef::t_bool:
            e.m_value.setBoolean( vd->asBool() );
         break;

         case VarDef::t_int:
            e.m_value.setInteger( vd->asInteger() );
         break;

         case VarDef::t_num:
            e.m_value.setNumeric( vd->asNumeric() );
         break;

         case VarDef::t_string:
         {
            e.m_value.setString( new CoreString( *vd->asString() ) );
         }
         break;

         case VarDef::t_base:
            e.m_bReadOnly = true;
         case VarDef::t_reference:
         {
            const Symbol *sym = vd->asSymbol();
            referenceItem( e.m_value, vdmod->lmod->globals()[ sym->itemId() ] );
         }
         break;

         case VarDef::t_symbol:
         {
            Symbol *sym = const_cast< Symbol *>( vd->asSymbol() );
            // may be a function or an extfunc
            fassert( sym->isExtFunc() || sym->isFunction() );
            if ( sym->isExtFunc() || sym->isFunction() )
            {
               e.m_value.setFunction( new CoreFunc( sym, vdmod->lmod ) );
            }
         }
         break;

         default:
            break; // compiler warning no-op
      }

      iter.next();
   }

   // complete setter/getter
   if( bHasSetGet )
   {
      for( uint32 pp = 0; pp < table->added(); ++pp )
      {
         PropEntry& pe = table->getEntry(pp);
         if( pe.m_eReflectMode == e_reflectSetGet )
         {
            uint32 pos;

            if( table->findKey(String("__set_") + *pe.m_name, pos ) )
            {
               pe.m_reflection.gs.m_setterId = pos;
            }
            else
            {
               pe.m_reflection.gs.m_setterId = PropEntry::NO_OFFSET;
               pe.m_bReadOnly = true;
            }

            if( table->findKey(String("__get_") + *pe.m_name, pos ) )
            {
               pe.m_reflection.gs.m_getterId = pos;
            }
            else
            {
               pe.m_reflection.gs.m_getterId = PropEntry::NO_OFFSET;
            }
         }
      }
   }

   table->checkProperties();

   return table;
}


CoreClass *VMachine::linkClass( LiveModule *lmod, const Symbol *clssym )
{
   Map props( &traits::t_stringptr(), &traits::t_voidp() );
   Map states( &traits::t_stringptr(), &traits::t_voidp() );

   ObjectFactory factory = 0;
   if( ! linkSubClass( lmod, clssym, props, states, &factory ) )
      return 0;

   CoreClass *cc = new CoreClass( clssym, lmod, createClassTemplate( lmod, props ) );
   Symbol *ctor = clssym->getClassDef()->constructor();
   if ( ctor != 0 ) {
      cc->constructor().setFunction( new CoreFunc( ctor, lmod ) );
   }

   // destroy the temporary vardef we have created
   MapIterator iter = props.begin();
   while( iter.hasCurrent() )
   {
      VarDefMod *value = *(VarDefMod **) iter.currentValue();
      delete value;
      iter.next();
   }

   // apply the state map
   if( ! states.empty() )
   {
      MapIterator siter = states.begin();
      ItemDict* dict = new LinearDict;
      ItemDict* initState = 0;

      while ( siter.hasCurrent() )
      {
         const String* sname = *(String**) siter.currentKey();
         const Map* sd = *(Map**) siter.currentValue();
         ItemDict *sdict = new LinearDict(sd->size());
         MapIterator fiter = sd->begin();

         while( fiter.hasCurrent() )
         {
            const String* fname = *(String**) fiter.currentKey();
            CoreFunc* sfunc = *(CoreFunc**) fiter.currentValue();

            sdict->put(
                  new CoreString( *fname ), sfunc );

            fiter.next();
         }
         delete sd;

         // TODO: See if we can use the const String* form sd->name() here
         dict->put( new CoreString( *sname ), new CoreDict(sdict) );
         if( *sname == "init" )
            initState = sdict;

         siter.next();
      }

      cc->states( dict, initState );
   }


   // ok, now determine the default object factory, if not provided.
   if( factory != 0 )
   {
      cc->factory( factory );
   }
   else
   {
      // use one of our standard factories.
      if ( ! cc->properties().isReflective() )
      {
         // a standard falcon object
         cc->factory( FalconObjectFactory );
      }
      else
      {
         if ( cc->properties().isStatic() )
         {
            // A fully reflective class.
            cc->factory( ReflectFalconFactory );
         }
         else
         {
            // a partially reflective class.
            cc->factory( CRFalconFactory );
         }
      }
   }

   return cc;
}


bool VMachine::linkSubClass( LiveModule *lmod, const Symbol *clssym,
      Map &props, Map &states, ObjectFactory *factory )
{
   // first sub-instantiates all the inheritances.
   ClassDef *cd = clssym->getClassDef();
   ListElement *from_iter = cd->inheritance().begin();
   const Module *class_module = clssym->module();

   // If the class is final, we're doomed, as this is called on subclasses
   if( cd->isFinal() )
   {
      throw new CodeError( ErrorParam( e_final_inherit, clssym->declaredAt() ).origin( e_orig_vm ).
            symbol( clssym->name() ).
            module( class_module->name() ) );
   }

   if( *factory != 0 && cd->factory() != 0 )
   {
      // raise an error for duplicated object manager.
      throw new CodeError( ErrorParam( e_inv_inherit2, clssym->declaredAt() ).origin( e_orig_vm ).
            symbol( clssym->name() ).
            module( class_module->name() )
            );
   }

   ObjectFactory subFactory = 0;

   while( from_iter != 0 )
   {
      const InheritDef *def = (const InheritDef *) from_iter->data();
      const Symbol *parent = def->base();

      // iterates in the parent. Where is it?
      // 1) in the same module or 2) in the global modules.
      if( parent->isClass() )
      {
         // do we have some circular inheritance
         if ( parent->getClassDef()->checkCircularInheritance( clssym ) )
             throw new CodeError( ErrorParam( e_circular_inh, __LINE__ )
                   .origin( e_orig_vm )
                   .extra( clssym->name() ) );

         // we create the item anew instead of relying on the already linked item.
         if ( ! linkSubClass( lmod, parent, props, states, &subFactory ) )
            return false;
      }
      else if ( parent->isUndefined() )
      {
         // we have already linked the symbol for sure.
         Item *icls = lmod->globals()[ parent->itemId() ].dereference();

         if ( ! icls->isClass() )
         {
            throw new CodeError( ErrorParam( e_inv_inherit, clssym->declaredAt() ).origin( e_orig_vm ).
                  symbol( clssym->name() ).
                  module( class_module->name() )
                  );
         }

         parent = icls->asClass()->symbol();

         if ( parent->getClassDef()->checkCircularInheritance( clssym ) )
          throw new CodeError( ErrorParam( e_circular_inh, __LINE__ )
                .origin( e_orig_vm )
                .extra( clssym->name() ) );

         LiveModule *parmod = findModule( parent->module()->name() );
         if ( ! linkSubClass( parmod, parent, props, states, &subFactory ) )
            return false;
      }
      else
      {
         throw new CodeError( ErrorParam( e_inv_inherit, clssym->declaredAt() ).origin( e_orig_vm ).
                  symbol( clssym->name() ).
                  module( class_module->name() ) );
      }
      from_iter = from_iter->next();
   }

   // assign our manager
   if ( cd->factory() != 0 )
      *factory = cd->factory();
   else
      *factory = subFactory;

   // then copies the vardefs declared in this class.
   MapIterator iter = cd->properties().begin();
   while( iter.hasCurrent() )
   {
      String *key = *(String **) iter.currentKey();
      VarDefMod *value = new VarDefMod;
      value->vd = *(VarDef **) iter.currentValue();
      value->lmod = lmod;
      // TODO: define vardefvalue traits
      VarDefMod **oldValue = (VarDefMod **) props.find( key );
      if ( oldValue != 0 )
         delete *oldValue;
      //==========================
      props.insert( key, value );

      iter.next();
   }

   // and the same for the states.
   MapIterator siter = cd->states().begin();
   while( siter.hasCurrent() )
   {
      String *stateName = *(String **) siter.currentKey();
      StateDef* sd = *(StateDef **) siter.currentValue();

      Map* sfuncs = new Map( &traits::t_stringptr(), &traits::t_voidp() );

      MapIterator fiter = sd->functions().begin();
      while( fiter.hasCurrent() )
      {
         const String* fname = *(String**) fiter.currentKey();
         const Symbol* fsym = *(Symbol**) fiter.currentValue();
         CoreFunc* sfunc = new CoreFunc( fsym, lmod );

         CoreFunc **oldFunc = (CoreFunc **) sfuncs->find( fname );
         if ( oldFunc != 0 )
         {
            delete *oldFunc;
            *oldFunc = sfunc;
         }
         else {
            sfuncs->insert( fname, sfunc );
         }

         fiter.next();
      }

      //==========================
      Map** oldFuncs =(Map**) states.find( stateName );
      if( oldFuncs != 0 )
      {
         delete *oldFuncs;
         *oldFuncs = sfuncs;
      }
      else
      {
         states.insert( stateName, sfuncs );
      }

      siter.next();
   }

   return true;
}


void VMachine::reset()
{
   // first, the trivial resets.

   // reset counters
   resetCounters();

   // clear the accounting of sleeping contexts.
   m_sleepingContexts.clear();

   if ( m_contexts.size() > 1 )
   {
      // clear the contexts
      m_contexts.clear();

      // as our frame, stack and tryframe were in one of the contexts,
      // they have been destroyed.
      m_currentContext = new VMContext;

      // saving also the first context for accounting reasons.
      m_contexts.pushBack( m_currentContext );
   }
   else
   {
      m_currentContext->resetFrames();
   }
}

const SymModule *VMachine::findGlobalSymbol( const String &name ) const
{
   return (SymModule *) m_globalSyms.find( &name );
}


bool VMachine::getCaller( const Symbol *&sym, const Module *&module)
{
   StackFrame* frame = currentFrame();

   if( frame == 0 || frame->m_module == 0 )
      return false;

   sym = frame->m_symbol;
   module = frame->m_module->module();
   return sym != 0 && module != 0;
}

bool VMachine::getCallerItem( Item &caller, uint32 level )
{
   StackFrame* frame = currentFrame();

   while( (frame != 0 && frame->m_symbol != 0 ) && level > 0 )
   {
      frame = frame->prev();
      level--;
   }

   if ( frame == 0 || frame->m_symbol == 0 )
      return false;

   const Symbol* sym = frame->m_symbol;
   const LiveModule* module = frame->m_module;

   caller = module->globals()[ sym->itemId() ];
   if ( ! caller.isFunction() )
      return false;

   // was it a method ?
   if ( ! frame->m_self.isNil() )
   {
      caller.methodize( frame->m_self );
   }

   return true;
}

void VMachine::fillErrorContext( Error *err, bool filltb )
{
   if( currentSymbol() != 0 )
   {
      if ( err->module().size() == 0 )
         err->module( currentModule()->name() );

      if ( err->symbol().size() == 0 )
         err->symbol( currentSymbol()->name() );

      if( currentSymbol()->isFunction() )
         err->line( currentModule()->getLineAt( currentSymbol()->getFuncDef()->basePC() + programCounter() ) );

      err->pcounter( programCounter() );
   }

    if ( filltb )
      fillErrorTraceback( *err );

}

void VMachine::callFrameNow( ext_func_frame_t callbackFunc )
{
   currentFrame()->m_endFrameFunc = callbackFunc;
   switch( m_currentContext->pc() )
   {
      case i_pc_call_external_ctor:
         m_currentContext->pc_next() = i_pc_call_external_ctor_return;
         break;
      case i_pc_call_external:
         m_currentContext->pc_next() = i_pc_call_external_return;
         break;
      default:
         m_currentContext->pc_next() = m_currentContext->pc();
   }
}


void VMachine::callItemAtomic(const Item &callable, int32 paramCount )
{
   bool oldAtomic = m_currentContext->atomicMode();
   m_currentContext->atomicMode( true );
   callFrame( callable, paramCount );
   execFrame();
   m_currentContext->atomicMode( oldAtomic );
}


void VMachine::yield( numeric secs )
{
   if ( m_currentContext->atomicMode() )
   {
      throw new InterruptedError( ErrorParam( e_wait_in_atomic, __LINE__ )
            .origin( e_orig_vm )
            .symbol( "yield" )
            .module( "core.vm" )
            .hard() );
   }

   // be sure to allow yelding.
   m_allowYield = true;

   // a pure sleep time can never be < 0.
   if( secs < 0.0 )
      secs = 0.0;

   m_currentContext->scheduleAfter( secs );

   rotateContext();
}


void VMachine::putAtSleep( VMContext *ctx )
{
   // consider the special case of a context not willing to be awaken
   if( ctx->isWaitingForever() )
   {
      m_sleepingContexts.pushBack( ctx );
      return;
   }

   ListElement *iter = m_sleepingContexts.begin();
   while( iter != 0 ) {
      VMContext *curctx = (VMContext *) iter->data();
      if ( ctx->schedule() < curctx->schedule() || curctx->schedule() < 0.0 ) {
         m_sleepingContexts.insertBefore( iter, ctx );
         return;
      }
      iter = iter->next();
   }

   // can't find it anywhere?
   m_sleepingContexts.pushBack( ctx );
}


void VMachine::reschedule( VMContext *ctx )
{
   ListElement *iter = m_sleepingContexts.begin();

   bool bPlaced = false;
   bool bRemoved = false;
   while( iter != 0 )
   {
      VMContext *curctx = (VMContext *) iter->data();

      // if the rescheduled context is in sleeping context,
      // signal we've found it.
      if ( curctx == ctx )
      {
         ListElement *old = iter;
         iter = iter->next();
         m_sleepingContexts.erase( old );
         // -- did we find the position where to place it, we did it all.
         // -- go away.
         if ( bPlaced )
            return;

         // but if item was not placed because it has an endless sleep, we have
         // no gain in scanning more than this. So just place at the end
         // (by breaking)
         if( ctx->schedule() < 0.0 )
            break;

         // otherwise, continue working
         bRemoved = true;
         continue;
      }

      // avoid to place twice
      if ( ! bPlaced &&
         ( ctx->schedule() < curctx->schedule() || curctx->schedule() < 0.0 )
         )
      {
         m_sleepingContexts.insertBefore( iter, ctx );
         // if we have also already removed the previous position, we did all
         if( bRemoved )
            return;

         bPlaced = true;
      }

      iter = iter->next();
   }

   // can't find any place to store it?
   if ( ! bPlaced )
      m_sleepingContexts.pushBack( ctx );
}


void VMachine::rotateContext()
{
   putAtSleep( m_currentContext );
   electContext();
}


void VMachine::electContext()
{
   // if there is some sleeping context...
   if ( ! m_sleepingContexts.empty() )
   {
      bool bInterrupted = false;

      while( true )
      {
         VMContext *elect = (VMContext *) m_sleepingContexts.front();
         m_sleepingContexts.popFront();

         // change the context to the first ready to run.
         m_currentContext = elect;

         // we must move to the next instruction after the context was swapped.
         m_currentContext->pc() = m_currentContext->pc_next();

         numeric tgtTime = elect->schedule();

         // Is the most ready context willing to sleep?
         if( tgtTime < 0.0 ||  (tgtTime -= Sys::_seconds()) > 0.0 )
         {
            // If we're here after being interrupted, it means we didn't find
            // a suitable runnable context after an interruption.
            /*if( bInterrupted )
            {
               // Then this is a real interruption, and we got to die.
               throw new InterruptedError(
                     ErrorParam( e_interrupted ).origin( e_orig_vm ).
                     symbol( currentSymbol()->name() ).
                     module( currentModule()->name() )
                  );
            }*/

            // This may wait forever (with a tgtime < 0);
            // in this case the function may throw a deadlock error
            bInterrupted = replaceMe_onIdleTime( tgtTime );

            // very probably, the context we selected is not ready to run.
            // Try again selecting a new context that another thread may have
            // inserted in the meanwhile.
            if( bInterrupted )
            {
               putAtSleep( m_currentContext );
               continue;
            }
         }

         // tell the context that it is not waiting anymore, if it was.
         m_currentContext->wakeup( false );

         m_opCount = 0;

         break;
      }
   }
}


void VMachine::terminateCurrentContext()
{
   // don't destroy this context if it's the last one.
   // inspectors outside this VM may want to check it.
   if ( ! m_contexts.empty() && m_contexts.begin()->next() != 0 )
   {
      // scan the contexts and remove the current one.
      ListElement *iter = m_contexts.begin();
      while( iter != 0 ) {
         if( iter->data() == m_currentContext ) {
            m_contexts.erase( iter );
            m_currentContext = 0;
            break;
         }
         iter = iter->next();
      }

      // there must be something sleeping
      fassert( !  m_sleepingContexts.empty() );
      electContext();
   }
   else {
      // we're done
      throw VMEventQuit();
   }
}


void VMachine::itemToString( String &target, const Item *itm, const String &format )
{
   if( itm->isObject() )
   {
      Item propString;
      if( itm->asObjectSafe()->getMethod( "toString", propString ) )
      {
         if ( propString.type() == FLC_ITEM_STRING )
            target = *propString.asString();
         else
         {
            Item old = self();

            // eventually push parameters if format is required
            int params = 0;
            if( format.size() != 0 )
            {
               pushParam( new CoreString(format) );
               params = 1;
            }

            // atomically call the item
            callItemAtomic( propString, params );

            self() = old;
            // if regA is already a string, it's a quite light operation.
            regA().toString( target );
         }
      }
      else
         itm->toString( target );
   }
   else
      itm->toString( target );
}


bool VMachine::seekInteger( int64 value, byte *base, uint16 size, uint32 &landing ) const
{
   #undef SEEK_STEP
   #define SEEK_STEP (sizeof(int64) + sizeof(int32))

   fassert( size > 0 );  // should be granted before call
   int32 higher = size-1;
   byte *pos;

   int32 lower = 0;
   int32 point = higher / 2;

   while ( lower < higher - 1 )
   {
      pos = base + point * SEEK_STEP;

      if ( loadInt64( pos ) == value )
      {
         landing = *reinterpret_cast< uint32 *>( pos + sizeof(int64) );
         return true;
      }

      if ( value > loadInt64( pos ) )
         lower = point;
      else
         higher = point;
      point = ( lower + higher ) / 2;
   }

   // see if it was in the last loop
   if ( loadInt64( base + lower * SEEK_STEP ) == value )
   {
      landing =  *reinterpret_cast< uint32 *>( base + lower * SEEK_STEP + sizeof( int64 ) );
      return true;
   }

   if ( lower != higher && loadInt64( base + higher * SEEK_STEP ) == value )
   {
      // YATTA, we found it at last
      landing =  *reinterpret_cast< uint32 *>( base + higher * SEEK_STEP + sizeof( int64 ) );
      return true;
   }

   return false;
}

bool VMachine::seekInRange( int64 numLong, byte *base, uint16 size, uint32 &landing ) const
{
   #undef SEEK_STEP
   #define SEEK_STEP (sizeof(int32) + sizeof(int32) + sizeof(int32))

   fassert( size > 0 );  // should be granted before call
   int32 higher = size-1;
   byte *pos;

   int32 value = (int32) numLong;
   int32 lower = 0;
   int32 point = higher / 2;

   while ( lower < higher - 1 )
   {
      pos = base + point * SEEK_STEP;

      if ( *reinterpret_cast< int32 *>( pos ) <= value &&
                *reinterpret_cast< int32 *>( pos + sizeof( int32 ) ) >= value)
      {
         landing = *reinterpret_cast< int32 *>( pos + sizeof( int32 ) + sizeof( int32 ) );
         return true;
      }

      if ( value > *reinterpret_cast< int32 *>( pos ) )
         lower = point;
      else
         higher = point;
      point = ( lower + higher ) / 2;
   }

   // see if it was in the last loop
   pos = base + lower * SEEK_STEP;
   if ( *reinterpret_cast< int32 *>( pos ) <= value &&
        *reinterpret_cast< int32 *>( pos + sizeof( int32 ) ) >= value )
   {
      landing =  *reinterpret_cast< uint32 *>( pos + sizeof( int32 ) + sizeof( int32 ) );
      return true;
   }

   if( lower != higher )
   {
      pos = base + higher * SEEK_STEP;
      if ( *reinterpret_cast< int32 *>( pos ) <= value &&
           *reinterpret_cast< int32 *>( pos + sizeof( int32 ) ) >= value )
      {
         // YATTA, we found it at last
         landing = *reinterpret_cast< uint32 *>( pos + sizeof( int32 ) + sizeof( int32 ) );
         return true;
      }
   }

   return false;
}

bool VMachine::seekString( const String *value, byte *base, uint16 size, uint32 &landing ) const
{
   #undef SEEK_STEP
   #define SEEK_STEP (sizeof(int32) + sizeof(int32))

   fassert( size > 0 );  // should be granted before call
   int32 higher = size-1;
   byte *pos;

   int32 lower = 0;
   int32 point = higher / 2;
   const String *paragon;

   while ( lower < higher - 1 )
   {
      pos = base + point * SEEK_STEP;
      paragon = currentModule()->getString( *reinterpret_cast< int32 *>( pos ) );
      fassert( paragon != 0 );
      if ( paragon == 0 )
         return false;
      if ( *paragon == *value )
      {
         landing = *reinterpret_cast< int32 *>( pos + sizeof(int32) );
         return true;
      }

      if ( *value > *paragon )
         lower = point;
      else
         higher = point;
      point = ( lower + higher ) / 2;
   }

   // see if it was in the last loop
   paragon = currentModule()->getString( *reinterpret_cast< uint32 *>( base + lower * SEEK_STEP ) );
   if ( paragon != 0 && *paragon == *value )
   {
      landing = *reinterpret_cast< uint32 *>( base + lower * SEEK_STEP + sizeof( int32 ) );
      return true;
   }

   if ( lower != higher )
   {
      paragon = currentModule()->getString( *reinterpret_cast< uint32 *>( base + higher * SEEK_STEP ) );
      if ( paragon != 0 && *paragon == *value )
      {
         // YATTA, we found it at last
         landing = *reinterpret_cast< uint32 *>( base + higher * SEEK_STEP + sizeof( int32 ) );
         return true;
      }
   }

   return false;
}

bool VMachine::seekItem( const Item *item, byte *base, uint16 size, uint32 &landing )
{
   #undef SEEK_STEP
   #define SEEK_STEP (sizeof(int32) + sizeof(int32))

   byte *target = base + size *SEEK_STEP;

   while ( base < target )
   {
      Symbol *sym = currentModule()->getSymbol( *reinterpret_cast< int32 *>( base ) );

      fassert( sym );
      if ( sym == 0 )
         return false;

      switch( sym->type() )
      {
         case Symbol::tlocal:
            if( *local( sym->itemId() )->dereference() == *item )
               goto success;
         break;

         case Symbol::tparam:
            if( *param( sym->itemId() )->dereference() == *item )
               goto success;
         break;

         default:
            if( *moduleItem( sym->itemId() ).dereference() == *item )
               goto success;
      }

      base += SEEK_STEP;
   }

   return false;

success:
   landing = *reinterpret_cast< uint32 *>( base + sizeof(int32) );
   return true;
}

bool VMachine::seekItemClass( const Item *itm, byte *base, uint16 size, uint32 &landing ) const
{
   #undef SEEK_STEP
   #define SEEK_STEP (sizeof(int32) + sizeof(int32))

   byte *target = base + size *SEEK_STEP;

   while ( base < target )
   {
      Symbol *sym = currentModule()->getSymbol( *reinterpret_cast< uint32 *>( base ) );
      fassert( sym );
      if ( sym == 0 )
         return false;

      const Item *cfr;

      if ( sym->isLocal() )
      {
         cfr = local( sym->itemId() )->dereference();
      }
      else if ( sym->isParam() )
      {
         cfr = param( sym->itemId() );
      }
      else
      {
         cfr = moduleItem( sym->itemId() ).dereference();
      }

      switch( cfr->type() )
      {
         case FLC_ITEM_CLASS:
            if ( itm->isObject() )
            {
               const CoreObject *obj = itm->asObjectSafe();
               if ( obj->derivedFrom( cfr->asClass()->symbol()->name() ) )
                  goto success;
            }
            else if (itm->isClass() && itm->asClass() == cfr->asClass() )
            {
               goto success;
            }
         break;

         case FLC_ITEM_OBJECT:
            if ( itm->isObject() )
            {
               if( itm->asObject() == cfr->asObjectSafe() )
                  goto success;
            }
         break;

          case FLC_ITEM_INT:
            if ( cfr->asInteger() == itm->type() )
            {
               goto success;
            }
         break;

         case FLC_ITEM_STRING:
            if ( itm->isObject() && itm->asObjectSafe()->derivedFrom( *cfr->asString() ) )
               goto success;
         break;
      }

      base += SEEK_STEP;
   }

   return false;

success:
   landing = *reinterpret_cast< uint32 *>( base + sizeof(int32) );
   return true;
}

void VMachine::publishService( Service *svr )
{
   Service **srv = (Service **) m_services.find( &svr->getServiceName() );
   if ( srv == 0 )
   {
      m_services.insert( &svr->getServiceName(), svr );
   }
   else {
      throw new CodeError(
            ErrorParam( e_service_adef ).origin( e_orig_vm ).
            extra( svr->getServiceName() ).
            symbol( "publishService" ).
            module( "core.vm" ) );
   }
}

Service *VMachine::getService( const String &name )
{
   Service **srv = (Service **) m_services.find( &name );
   if ( srv == 0 )
      return 0;
   return *srv;
}


void VMachine::stdIn( Stream *nstream )
{
   delete m_stdIn;
   m_stdIn = nstream;
}

void VMachine::stdOut( Stream *nstream )
{
   delete m_stdOut;
   m_stdOut = nstream;
}

void VMachine::stdErr( Stream *nstream )
{
   delete m_stdErr;
   m_stdErr = nstream;
}

void ContextList_deletor( void *data )
{
   VMContext *vmc = (VMContext *) data;
   delete vmc;
}

const String &VMachine::moduleString( uint32 stringId ) const
{
   static String empty;

   if ( currentModule() == 0 )
      return empty;

   const String *str = currentModule()->getString( stringId );
   if( str != 0 )
      return *str;

   return empty;
}

void VMachine::resetCounters()
{
   m_opCount = 0;
   m_opNextGC = m_loopsGC;
   m_opNextContext = m_loopsContext;
   m_opNextCallback = m_loopsCallback;

   m_opNextCheck = m_loopsGC < m_loopsContext ? m_loopsGC : m_loopsContext;
   if ( m_opNextCallback != 0 && m_opNextCallback < m_opNextCheck )
   {
      m_opNextCheck = m_opNextCallback;
   }
}

// basic implementation does nothing.
void VMachine::periodicCallback()
{}


// TODO move elsewhere
inline bool vmIsWhiteSpace( uint32 chr )
{
   return chr == ' ' || chr == '\t' || chr == '\n' || chr == '\r';
}

inline bool vmIsTokenChr( uint32 chr )
{
   return chr >= 'A' || (chr >= '0' && chr <= '9') || chr == '_';
}


Item *VMachine::findLocalSymbolItem( const String &symName ) const
{
   // parse self and sender
   if( symName == "self" )
   {
      return const_cast<Item *>(&self());
   }

   // find the symbol
   const Symbol *sym = currentSymbol();
   if ( sym != 0 )
   {
      // get the relevant symbol table.
      const SymbolTable *symtab;
      switch( sym->type() )
      {
      case Symbol::tclass:
         symtab = &sym->getClassDef()->symtab();
         break;

      case Symbol::tfunc:
         symtab = &sym->getFuncDef()->symtab();
         break;

      case Symbol::textfunc:
         symtab = sym->getExtFuncDef()->parameters();
         break;

      default:
         symtab = 0;
      }
      if ( symtab != 0 )
         sym = symtab->findByName( symName );
      else
         sym = 0; // try again
   }


   // -- not a local symbol? -- try the global module table.
   if( sym == 0 )
   {
      sym = currentModule()->findGlobalSymbol( symName );
      // still zero? Let's try the global symbol table.
      if( sym == 0 )
      {
         Item *itm = findGlobalItem( symName );
         if ( itm != 0 )
            return itm->dereference();
      }
   }

   Item *itm = 0;
   if ( sym != 0 )
   {
      if ( sym->isLocal() )
      {
         itm = const_cast<VMachine *>(this)->local( sym->getItemId() )->dereference();
      }
      else if ( sym->isParam() )
      {
         itm = const_cast<VMachine *>(this)->param( sym->getItemId() )->dereference();
      }
      else {
         itm = const_cast<VMachine *>(this)->moduleItem( sym->getItemId() ).dereference();
      }
   }

   // if the item is zero, we didn't found it
   return itm;
}


bool VMachine::findLocalVariable( const String &name, Item &itm ) const
{
   // item to be returned.
   String sItemName;
   uint32 squareLevel = 0;
   uint32 len = name.length();

   typedef enum {
      initial,
      firstToken,
      interToken,
      dotAccessor,
      dotArrayAccessor,
      dotDictAccessor,
      squareAccessor,
      postSquareAccessor,
      singleQuote,
      doubleQuote,
      strEscapeSingle,
      strEscapeDouble
   } t_state;

   t_state state = initial;

   uint32 pos = 0;
   while( pos <= len )
   {
      // little trick: force a ' ' at len
      uint32 chr;
      if( pos == len )
         chr = ' ';
      else
         chr = name.getCharAt( pos );

      switch( state )
      {
         case initial:
            if( vmIsWhiteSpace( chr ) )
            {
               pos++;
               continue;
            }
            if( chr < 'A' )
               return false;

            state = firstToken;
            sItemName.append( chr );
         break;

         //===================================================
         // Parse first token. It must be a valid local symbol
         case firstToken:
            if ( vmIsWhiteSpace( chr ) || chr == '.' || chr == '[' )
            {
               Item *lsi = findLocalSymbolItem( sItemName );

               // item not found?
               if( lsi == 0 )
                  return false;

               itm = *lsi;
               // set state accordingly to chr.
               goto resetState;
            }
            else if ( vmIsTokenChr( chr ) )
            {
               sItemName.append( chr );
            }
            else {
               // invalid format
               return false;
            }
         break;

         //===================================================
         // Parse a dot accessor.
         //
         case dotAccessor:
            // wating for a complete token.

            if ( vmIsWhiteSpace( chr ) || chr == '.' || chr == '[' )
            {
               // ignore leading ws.
               if( sItemName.size() == 0 && vmIsWhiteSpace( chr ) )
                  break;

               // access the item. We know it's an object or class or we wouldn't be in this state.
               // also, notice that we change the item itself.
               Item prop;
			   if( itm.isClass() )
			   {
				   const Falcon::Item* requested = itm.asClass()->properties().getValue( sItemName );
				   if( requested == 0 )
					   return false;
				   prop = *requested;
			   }
               else if ( !itm.asObjectSafe()->getProperty( sItemName, prop ) )
                  return false;

               prop.methodize( itm );
               itm = prop;

               // set state accordingly to chr.
               goto resetState;
            }
            else if ( vmIsTokenChr( chr ) )
            {
               sItemName.append( chr );
            }
            else
               return false;
         break;

         case dotArrayAccessor:
            // wating for a complete token.

            if ( vmIsWhiteSpace( chr ) || chr == '.' || chr == '[' )
            {
               // ignore leading ws.
               if( sItemName.size() == 0 && vmIsWhiteSpace( chr ) )
                  break;

               // access the item. We know it's an object or we wouldn't be in this state.
               // also, notice that we change the item itself.
               Item *tmp;
               if ( ( tmp = itm.asArray()->getProperty( sItemName ) ) == 0 )
                  return false;

               if ( tmp->isFunction() )
                  tmp->setMethod( itm, tmp->asFunction() );

               itm = *tmp;
               // set state accordingly to chr.
               goto resetState;
            }
            else if ( vmIsTokenChr( chr ) )
            {
               sItemName.append( chr );
            }
            else
               return false;
         break;

         case dotDictAccessor:
            // wating for a complete token.

            if ( vmIsWhiteSpace( chr ) || chr == '.' || chr == '[' )
            {
               // ignore leading ws.
               if( sItemName.size() == 0 && vmIsWhiteSpace( chr ) )
                  break;

               // access the item. We know it's an object or we wouldn't be in this state.
               // also, notice that we change the item itself.
               Item *tmp;
               if ( ( tmp = itm.asDict()->find( sItemName ) ) == 0 )
                  return false;

               if ( tmp->isFunction() )
                  tmp->setMethod( itm, tmp->asFunction() );
               itm = *tmp;

               // set state accordingly to chr.
               goto resetState;
            }
            else if ( vmIsTokenChr( chr ) )
            {
               sItemName.append( chr );
            }
            else
               return false;
         break;


         //===================================================
         // Parse the square accessor; from [ to matching ]

         case squareAccessor:
            // wating for complete square token.
            switch( chr )
            {
               case '[':
                  squareLevel++;
                  sItemName.append( chr );
               break;

               case ']':
                  if( --squareLevel == 0 )
                  {
                     Item *lsi = parseSquareAccessor( itm, sItemName );
                     if( lsi == 0 )
                        return false;
                     itm = *lsi;

                     goto resetState;
                  }
                  else
                     sItemName.append( chr );
               break;

               case '\'':
                  sItemName.append( chr );
                  state = singleQuote;
               break;

               case '"':
                  sItemName.append( chr );
                  state = doubleQuote;
               break;

               default:
                  sItemName.append( chr );
            }
         break;

         case postSquareAccessor:
            // wating for complete square token.
            if( chr == ']' )
            {
               if( --squareLevel == 0 )
               {
                  Item *lsi = parseSquareAccessor( itm, sItemName );
                  if( lsi == 0 )
                     return false;
                  itm = *lsi;

                  goto resetState;
               }
               else
                  sItemName.append( chr );
            }
            else if( ! vmIsWhiteSpace( chr ) )
            {
               return false;
            }
         break;


         //===================================================
         // Parse the double quote inside suqare accessor
         case doubleQuote:
            switch( chr )
            {
               case '\\': state = strEscapeDouble; break;
               case '"': state = postSquareAccessor;  // do not break
               default:
                  sItemName.append( chr );
            }
         break;

         //===================================================
         // Parse the single quote inside suqare accessor
         case singleQuote:
            switch( chr )
            {
               case '\\': state = strEscapeSingle; break;
               case '\'': state = squareAccessor;  // do not break
               default:
                  sItemName.append( chr );
            }
         break;

         //===================================================
         // Parse the double quote inside suqare accessor
         case strEscapeDouble:
            sItemName.append( chr );
            state = doubleQuote;
         break;

         //===================================================
         // Parse the single quote inside suqare accessor
         case strEscapeSingle:
            sItemName.append( chr );
            state = singleQuote;
         break;

         //===================================================
         // Parse the space between tokens.
         case interToken:
            switch( chr ) {
               case '.':
                  if( itm.isObject() )
                     state = dotAccessor;
                  else if( itm.isArray() )
                     state = dotArrayAccessor;
                  else if( itm.isDict() && itm.asDict()->isBlessed() )
                     state = dotDictAccessor;
                  else
                     return false;
               break;

               case '[':
                  if( ! itm.isDict() && ! itm.isArray() )
                     return false;

                  state = squareAccessor;
                  squareLevel = 1;
               break;

               default:
                  if( ! vmIsWhiteSpace( chr ) )
                     return false;
            }
         break;
      }

      // end the loop here
      pos++;
      continue;

      // state reset area.
resetState:

      sItemName.size(0); // clear sItemName.

      switch( chr ) {
         case '.':
			if( itm.isObject() || itm.isClass() )
               state = dotAccessor;
            else if ( itm.isArray() )
               state = dotArrayAccessor;
            else if ( itm.isDict() && itm.asDict()->isBlessed() )
               state = dotDictAccessor;
            else
               return false;
         break;

         case '[':
            if( ! itm.isDict() && ! itm.isArray() )
               return false;

            state = squareAccessor;
            squareLevel = 1;
         break;

         default:
            state = interToken;
      }

      // end of loop, increment pos.
      pos++;
   }

   // if the state is not "interToken" we have an incomplete parse
   if( state != interToken )
      return false;

   // Success
   return true;
}


Item *VMachine::parseSquareAccessor( const Item &accessed, String &accessor ) const
{
   accessor.trim();

   // empty accessor? -- can't access!
   if( accessor.length() == 0)
      return 0;

   // what's the first character of the accessor?
   uint32 firstChar = accessor.getCharAt( 0 );

   // parse the accessor.
   Item acc;
   String da;

   if( firstChar >= '0' && firstChar <= '9' )
   {
      // try to parse a number.
      int64 num;
      if( accessor.parseInt( num ) )
         acc.setInteger( num );
      else
         return 0;
   }
   else if( firstChar == '\'' || firstChar == '"' )
   {
      // arrays cannot be accessed by strings.
      if( accessed.isArray() )
         return 0;

      da = accessor.subString( 1, accessor.length() - 1 );
      acc.setString( &da );
   }
   else {
      // reparse the accessor as a token
      if( ! findLocalVariable( accessor, acc ) )
         return 0;
   }

   // what's the accessed item?
   if ( accessed.isDict() )
   {
      // find the accessor
      return accessed.asDict()->find( acc );
   }
   else if( accessed.isArray() )
   {
      // for arrays, only nubmbers and reaccessed items are
      if( !acc.isOrdinal() )
         return 0;

      uint32 pos = (uint32) acc.forceInteger();
      if(  pos >= accessed.asArray()->length() )
         return 0;

      return &accessed.asArray()->at( pos );
   }

   return 0;
}


VMachine::returnCode  VMachine::expandString( const String &src, String &target )
{
   uint32 pos0 = 0;
   uint32 pos1 = src.find( "$" );
   uint32 len = src.length();
   while( pos1 != String::npos )
   {
      target.append( src.subString( pos0, pos1 ) );
      pos1++;
      if( pos1 == len )
      {
         return return_error_string;
      }

      typedef enum {
         none,
         token,
         open,
         singleQuote,
         doubleQuote,
         escapeSingle,
         escapeDouble,
         complete,
         complete1,
         noAction,
         fail
      }
      t_state;

      t_state state = none;

      pos0 = pos1;
      uint32 chr = 0;
      while( pos1 < len && state != fail && state != complete && state != complete1 && state != noAction )
      {
         chr = src.getCharAt( pos1 );
         switch( state )
         {
            case none:
               if( chr == '$' )
               {
                  target.append( '$' );
                  state = noAction;
                  break;
               }
               else if ( chr == '(' )
               {
                  // scan for balanced ')'
                  pos0 = pos1+1;
                  state = open;
               }
               else if ( chr < '@' )
               {
                  state = fail;
               }
               else {
                  state = token;
               }
            break;

            case token:
               // allow also ':' and '|'
               if( (( chr < '0' && chr != '.' && chr != '%' ) || ( chr > ':' && chr <= '@' ))
                  && chr != '|' && chr != '[' && chr != ']' )
               {
                  state = complete;
                  pos1--;
                  // else we do this below.
               }
            break;

            case open:
               if( chr == ')' )
                  state = complete1;
               else if ( chr == '\'' )
                  state = singleQuote;
               else if ( chr == '\"' )
                  state = doubleQuote;
               // else just continue
            break;

            case singleQuote:
               if( chr == '\'' )
                  state = open;
               else if ( chr == '\\' )
                  state = escapeSingle;
               // else just continue
            break;

            case doubleQuote:
               if( chr == '\"' )
                  state = open;
               else if ( chr == '\\' )
                  state = escapeDouble;
               // else just continue
            break;

            case escapeSingle:
               state = singleQuote;
            break;

            case escapeDouble:
               state = escapeDouble;
            break;

            default: // compiler warning no-op
               break;
         }

         ++pos1;
      }

      // parse the result in to the target.
      switch( state )
      {
         case token:
         case complete:
         case complete1:
         {
            uint32 pos2 = pos1;
            if( state == complete1 )
            {
               pos2--;
            }

            // todo: record this while scanning
            uint32 posColon = src.find( ":", pos0, pos2 );
            uint32 posPipe = src.find( "|", pos0, pos2 );
            uint32 posEnd;
            Item itm;

            if( posColon != String::npos ) {
               posEnd = posColon;
            }
            else if( posPipe != String::npos )
            {
               posEnd = posPipe;
            }
            else {
               posEnd = pos2;
            }

            if ( ! findLocalVariable( src.subString( pos0, posEnd ), itm )  )
            {
               return return_error_parse;
            }

            String temp;
            // do we have a format?
            if( posColon != String::npos )
            {
               Format fmt( src.subString( posColon+1, pos2 ) );
               if( ! fmt.isValid() )
               {
                  return return_error_parse_fmt;
               }

               if( ! fmt.format( this, *itm.dereference(), temp ) ) {
                  return return_error_parse_fmt;
               }
            }
            // do we have a toString parameter?
            else if( posPipe != String::npos )
            {
               itemToString( temp, &itm, src.subString( posPipe+1, pos2 ) );
            }
            else {
               // otherwise, add the toString version (todo format)
               // append to target.
               itemToString( temp, &itm );
            }

            target.append( temp );
         }
         break;

         case noAction:
         break;

         default:
            return return_error_string;
      }

      pos0 = pos1;
      pos1 = src.find( "$", pos1 );
   }

   // add the last segment
   if( pos0 != pos1 )
   {
      target.append( src.subString( pos0, pos1 ) );
   }
   return return_ok;
}


void VMachine::referenceItem( Item &target, Item &source )
{
   if( source.isReference() ) {
      target.setReference( source.asReference() );
   }
   else {
      GarbageItem *itm = new GarbageItem( source );
      source.setReference( itm );
      target.setReference( itm );
   }
}


static bool vm_func_eval( VMachine *vm )
{
   CoreArray *arr = vm->local( 0 )->asArray();
   uint32 count = (uint32) vm->local( 1 )->asInteger();

   // interrupt functional sequence request?
   if ( vm->regA().isOob() && vm->regA().isInteger() )
   {
      int64 val =  vm->regA().asInteger();
      if ( val == 1 || val == 0 )
         return false;
   }

   // let's push other function's return value
   if ( vm->regA().isLBind() )
   {
      if ( vm->regA().isFutureBind() )
      {
         vm->regBind().flagsOn( 0xF0 );
      }
      else {
         String *binding = vm->regA().asLBind();
         Item *bind = vm->getBinding( *binding );
         if ( bind == 0 )
         {
            vm->regA().setReference( new GarbageItem( Item() ) );
            vm->setBinding( *binding, vm->regA() );
         }
         else {
            //fassert( bind->isReference() );
            vm->regA() = *bind;
         }
      }
   }

   vm->pushParam( vm->regA() );

   // fake a call return
   while ( count < arr->length() )
   {
      *vm->local( 1 ) = (int64) count+1;
      if ( vm->functionalEval( arr->at(count) ) )
      {
         return true;
      }
      vm->pushParam( vm->regA() );
      ++count;
   }

   // done? -- have we to perform a last reduction call?

   if( count > 0 && vm->local( 2 )->isCallable() )
   {
      vm->returnHandler(0);
      vm->callFrame( *vm->local( 2 ), count - 1 );
      return true;
   }

   // if the first element is not callable, generate an array
   CoreArray *array = new CoreArray( count );
   Item *data = array->items().elements();
   int32 base = vm->stack().length() - count;

   memcpy( data, &vm->stack()[base],array->items().esize( count ) );

   array->length( count );
   vm->regA() = array;
   vm->stack().resize( base );

   return false;
}


bool VMachine::functionalEval( const Item &itm, uint32 paramCount, bool retArray )
{
   // An array
   switch( itm.type() )
   {
      case FLC_ITEM_ARRAY:
      {
         CoreArray *arr = itm.asArray();
         // prepare for parametric evaluation
         for( uint32 pi = 1; pi <= paramCount; ++pi )
         {
            String s;
            s.writeNumber( (int64) pi );
            arr->setProperty(s, stack()[ stack().length() - pi] );
         }

         createFrame(0);

         if ( regBind().isNil() )
            regBind() = arr->makeBindings();

         // great. Then recursively evaluate the parameters.
         uint32 count = arr->length();
         if ( count > 0 )
         {
            // if the first element is an ETA function, just call it as frame and return.
            if ( (*arr)[0].isFunction() && (*arr)[0].asFunction()->symbol()->isEta() )
            {
               callFrame( arr, 0 );
               return true;
            }

            // create two locals; we may need it
            addLocals( 2 );
            // time to install our handleres
            returnHandler( vm_func_eval );
            *local(0) = itm;
            *local(1) = (int64)0;

            for ( uint32 l = 0; l < count; l ++ )
            {
               const Item &citem = (*arr)[l];
               *local(1) = (int64)l+1;
               if ( functionalEval( citem ) )
               {
                  return true;
               }

               if ( regA().isFutureBind() )
               {
                  // with this marker, the next call operation will search its parameters.
                  // Let's consider this a temporary (but legitimate) hack.
                  regBind().flags( 0xF0 );
               }

               pushParam( regA() );
            }
            // we got nowere to go
            returnHandler( 0 );

            // is there anything to call? -- is the first element an atom?
            // local 2 is the first element we have pushed
            if( local(2)->isCallable() )
            {
               callFrame( *local(2), count-1 );
               return true;
            }
         }

         // if the first element is not callable, generate an array
         if( retArray )
         {
            CoreArray *array = new CoreArray( count );
            Item *data = array->items().elements();
            int32 base = stack().length() - count;

            memcpy( data, &stack()[base], array->items().esize( count ) );
            array->length( count );
            regA() = array;
         }
         else {
            regA().setNil();
         }
         callReturn();
      }
      break;

      case FLC_ITEM_LBIND:
         if ( ! itm.isFutureBind() )
         {
            if ( regBind().isDict() )
            {
               Item *bind = getBinding( *itm.asLBind() );
               if ( bind == 0 )
               {
                  regA().setReference( new GarbageItem( Item() ) );
                  setBinding( *itm.asLBind(), regA() );
               }
               else {
                  //fassert( bind->isReference() );
                  regA() = *bind;
               }
            }
            else
               regA().setNil();

            break;
         }
         // fallback

      default:
         regA() = itm;
   }

   return false;
}

Item *VMachine::findGlobalItem( const String &name ) const
{
   const SymModule *sm = findGlobalSymbol( name );
   if ( sm == 0 ) return 0;
   return sm->item()->dereference();
}


LiveModule *VMachine::findModule( const String &name )
{
   LiveModule **lm =(LiveModule **) m_liveModules.find( &name );
   if ( lm != 0 )
      return *lm;
   return 0;
}


Item *VMachine::findWKI( const String &name ) const
{
   const SymModule *sm = (SymModule *) m_wellKnownSyms.find( &name );
   if ( sm == 0 ) return 0;
   return &sm->liveModule()->wkitems()[ sm->wkiid() ];
}


bool VMachine::unlink( const Runtime *rt )
{
   for( uint32 iter = 0; iter < rt->moduleVector()->size(); ++iter )
   {
      if (! unlink( rt->moduleVector()->moduleAt( iter ) ) )
         return false;
   }

   return true;
}


bool VMachine::unlink( const Module *module )
{
   MapIterator iter;
   if ( !m_liveModules.find( &module->name(), iter ) )
      return false;

   // get the thing
   LiveModule *lm = *(LiveModule **) iter.currentValue();

   // ensure this module is not the active one
   if ( currentLiveModule() == lm )
   {
      return false;
   }

   // delete all the exported and well known symbols
   MapIterator stiter = lm->module()->symbolTable().map().begin();
   while( stiter.hasCurrent() )
   {
      Symbol *sym = *(Symbol **) stiter.currentValue();
      if ( sym->isWKS() )
         m_wellKnownSyms.erase( &sym->name() );
      else if ( sym->exported() )
         m_globalSyms.erase( &sym->name() );

      stiter.next();
   }

   // delete the iterator from the map
   m_liveModules.erase( iter );

   //detach the object, so it becomes an invalid callable reference
   lm->detachModule();

   // delete the key, which will detach the module, if found.
   return true;
}


bool VMachine::interrupted( bool raise, bool reset, bool dontCheck )
{
   if( dontCheck || m_systemData.interrupted() )
   {
      if( reset )
         m_systemData.resetInterrupt();

      if ( raise )
      {
         uint32 line = currentSymbol()->isFunction() ?
            currentModule()->getLineAt( currentSymbol()->getFuncDef()->basePC() + programCounter() )
            : 0;

         throw new InterruptedError(
            ErrorParam( e_interrupted ).origin( e_orig_vm ).
               symbol( currentSymbol()->name() ).
               module( currentModule()->name() ).
               line( line ) );
      }

      return true;
   }

   return false;
}

Item *VMachine::getBinding( const String &bind ) const
{
   if ( ! regBind().isDict() )
      return 0;

   return regBind().asDict()->find( bind );
}

Item *VMachine::getSafeBinding( const String &bind )
{
   if ( ! regBind().isDict() )
      return 0;

   Item *found = regBind().asDict()->find( bind );
   if ( found == 0 )
   {
      regBind().asDict()->put( new CoreString( bind ), Item() );
      found = regBind().asDict()->find( bind );
      found->setReference( new GarbageItem( Item() ) );
   }

   return found;
}


bool VMachine::setBinding( const String &bind, const Item &value )
{
   if ( ! regBind().isDict() )
      return false;

   regBind().asDict()->put( new CoreString(bind), value );
   return true;
}


CoreSlot* VMachine::getSlot( const String& slotName, bool create )
{
   m_slot_mtx.lock();

   MapIterator iter;
   if ( ! m_slots.find( &slotName, iter ) )
   {
      if ( create )
      {
         CoreSlot* cs = new CoreSlot( slotName );
         m_slots.insert( &slotName, cs );
         m_slot_mtx.unlock();
         return cs;
      }
      m_slot_mtx.unlock();
      return 0;
   }

   // get the thing
   CoreSlot *cs = *(CoreSlot **) iter.currentValue();
   m_slot_mtx.unlock();
   return cs;
}

void VMachine::removeSlot( const String& slotName )
{
   MapIterator iter;

   m_slot_mtx.lock();
   if ( m_slots.find( &slotName, iter ) )
   {
      m_slots.erase( iter );
      // erase will decrefc, because of item traits in m_slots
   }
   m_slot_mtx.unlock();

}

void VMachine::markSlots( uint32 mark )
{
   MapIterator iter = m_slots.begin();
   m_slot_mtx.lock();
   while( iter.hasCurrent() )
   {
      (*(CoreSlot**) iter.currentValue() )->gcMark( mark );
      iter.next();
   }
   m_slot_mtx.unlock();
}


bool VMachine::consumeSignal()
{
   StackFrame* frame = currentFrame();

   while( frame != 0 )
   {
      if( frame->m_endFrameFunc == coreslot_broadcast_internal )
      {
         frame->m_endFrameFunc = 0;
         const Item& msgItem = frame->localItem(4); // local(4)
         if( msgItem.isInteger() )
         {
            VMMessage* msg = (VMMessage*) msgItem.asInteger();
            msg->onMsgComplete( true );
            delete msg;
         }

         return true;
      }

      frame = frame->prev();
   }

   return false;
}


void VMachine::gcEnable( bool mode )
{
   m_bGcEnabled = mode;
}

bool VMachine::isGcEnabled() const
{
   return m_bGcEnabled;
}


VMContext* VMachine::coPrepare( int32 pSize )
{
   // create a new context
   VMContext *ctx = new VMContext( *m_currentContext );

   // if there are some parameters...
   if ( pSize > 0 )
   {
      // avoid reallocation afterwards.
      ctx->stack().reserve( pSize );
      // copy flat
      for( int32 i = 0; i < pSize; i++ )
      {
         ctx->stack().append( stack()[ stack().length() - pSize + i ] );
      }
      stack().resize( stack().length() - pSize );
   }
   // rotate the context
   m_contexts.pushBack( ctx );

   return ctx;
}


bool VMachine::callCoroFrame( const Item &callable, int32 pSize )
{
   if ( ! callable.isCallable() )
      return false;

   // rotate the context
   putAtSleep( m_currentContext );

   m_currentContext = coPrepare( pSize );

   // fake the frame as a pure return value; this will force this coroutine to terminate
   // without peeking any code in the module.
   m_currentContext->pc_next() = i_pc_call_external_return;
   callFrame( callable, pSize );

   return true;

}

//=====================================================================================
// messages
//

void VMachine::postMessage( VMMessage *msg )
{
   // ok, we can't do it now; post the message
   m_mtx_mesasges.lock();

   if ( m_msg_head == 0 )
   {
      m_msg_head = msg;
   }
   else {
      m_msg_tail->append( msg );
   }

   // reach the end of the msg list and set the new tail
   while( msg->next() != 0 )
      msg = msg->next();

   m_msg_tail = msg;

   // also, ask for early checks.
   // We're really not concerned about spurious reads here or in the other thread,
   // everything would be ok even without this operation. It's just ok if some of
   // the two threads sync on this asap.
   m_opNextCheck = m_opCount;

   m_mtx_mesasges.unlock();

   // can we process the message now?
   if( m_baton.tryAcquire() )
   {
      // this doesn't actually process data,
      // it just prepares coroutines to process them. -- so it can't throw.
      processPendingMessages();
      m_baton.release();

      // wake up the vm, if it was sleeping.
      m_systemData.interrupt();
   }
}

void VMachine::processMessage( VMMessage *msg )
{
   // find the slot
   CoreSlot* slot = getSlot( msg->name(), false );
   if ( slot == 0 || slot->empty() )
   {
      msg->onMsgComplete( false );
      delete msg;
      return;
   }

   // create the coroutine, whose first operation will be
   // to call our external return frame.
   VMContext* sleepCtx = coPrepare(0);
   
   // force the sleeping context to call the return frame immediately
   sleepCtx->pc_next() = i_pc_call_external_return;
   sleepCtx->pc() = i_pc_call_external_return;

   // prepare the broadcast in the frame.
   slot->prepareBroadcast( sleepCtx, 0, 0, msg );

   // force immediate context rotation
   /* putAtSleep( m_currentContext );
   m_currentContext = sleepCtx;*/
   putAtSleep( sleepCtx );
}

void VMachine::performGC( bool bWaitForCollect )
{
   m_bWaitForCollect = bWaitForCollect;
   memPool->idleVM( this, true );
   m_eGCPerformed.wait();
}


void VMachine::prepareFrame( CoreFunc* target, uint32 paramCount )
{
   // eventually check for named parameters
   if ( this->regBind().flags() == 0xF0 )
   {
      const SymbolTable *symtab;

      if( target->symbol()->isFunction() )
         symtab = &target->symbol()->getFuncDef()->symtab();
      else
         symtab = target->symbol()->getExtFuncDef()->parameters();

      this->regBind().flags(0);
      // We know we have (probably) a named parameter.
      uint32 size = this->stack().length();
      uint32 paramBase = size - paramCount;
      ItemArray iv(8);

      uint32 pid = 0;

      // first step; identify future binds and pack parameters.
      while( paramBase+pid < size )
      {
         Item &item = this->stack()[ paramBase+pid ];
         if ( item.isFutureBind() )
         {
            // we must move the parameter into the right position
            iv.append( item );
            for( uint32 pos = paramBase + pid + 1; pos < size; pos ++ )
            {
               this->stack()[ pos - 1 ] = this->stack()[ pos ];
            }
            this->stack()[ size-1 ].setNil();
            size--;
            paramCount--;
         }
         else
            pid++;
      }
      this->stack().resize( size );

      // second step: apply future binds.
      for( uint32 i = 0; i < iv.length(); i ++ )
      {
         Item &item = iv[i];

         // try to find the parameter
         const String *pname = item.asLBind();
         Symbol *param = symtab == 0 ? 0 : symtab->findByName( *pname );
         if ( param == 0 || ! param->isParam( ) ) {
            throw new CodeError( ErrorParam( e_undef_param, __LINE__ ).extra(*pname) );
         }

         // place it in the stack; if the stack is not big enough, resize it.
         if ( this->stack().length() <= param->itemId() + paramBase )
         {
            paramCount = param->itemId()+1;
            this->stack().resize( paramCount + paramBase );
         }

         this->stack()[ param->itemId() + paramBase ] = item.asFBind()->origin();
      }
   }

   // ensure against optional parameters.
   if( target->symbol()->isFunction() )
   {
      FuncDef *tg_def = target->symbol()->getFuncDef();

      if( paramCount < tg_def->params() )
      {
         this->stack().resize( this->stack().length() + tg_def->params() - paramCount );
         paramCount = tg_def->params();
      }

      this->createFrame( paramCount );

      // space for locals
      if ( tg_def->locals() > 0 )
      {
         this->currentFrame()->resizeStack( tg_def->locals() );

         // are part of this locals closed?
         if( target->closure() != 0 ) {
            fassert( target->closure()->length() <= tg_def->locals() );
            this->stack().copyOnto( 0, *target->closure() );
         }
      }

      this->m_currentContext->lmodule( target->liveModule() );
      this->m_currentContext->symbol( target->symbol() );

      //jump
      this->m_currentContext->pc_next() = 0;
   }
   else
   {
      this->createFrame( paramCount );

      // so we can have adequate tracebacks.
      this->m_currentContext->lmodule( target->liveModule() );
      this->m_currentContext->symbol( target->symbol() );

      this->m_currentContext->pc_next() = VMachine::i_pc_call_external;
   }
}

void VMachine::prepareFrame( CoreArray* arr, uint32 paramCount )
{
   fassert( arr->length() > 0 && arr->at(0).isCallable() );
   Item& carr = (*arr)[0];

   uint32 arraySize = arr->length();
   uint32 sizeNow = this->stack().length();
   CoreDict* bindings = arr->bindings();
   bool hasFuture = false;

   // move parameters beyond array parameters
   arraySize -- ; // first element is the callable item.
   if ( arraySize > 0 )
   {
      // first array element is the called item.
      this->stack().resize( sizeNow + arraySize );

      sizeNow -= paramCount;
      for ( uint32 j = sizeNow + paramCount; j > sizeNow; j -- )
      {
         this->stack()[ j-1 + arraySize ] = this->stack()[ j-1 ];
      }

      // push array paramers
      for ( uint32 i = 0; i < arraySize; i ++ )
      {
         Item &itm = (*arr)[i + 1];
         if( itm.isLBind() )
         {
            if ( itm.asFBind() == 0 )
            {
               if ( this->regBind().isNil() && bindings == 0 )
               {
                  // we must create bindings for this array.
                  bindings = arr->makeBindings();
               }

               if ( bindings != 0 )
               {
                  // have we got this binding?
                  Item *bound = bindings->find( *itm.asLBind() );
                  if ( ! bound )
                  {
                     arr->setProperty( *itm.asLBind(), Item() );
                     bound = bindings->find( *itm.asLBind() );
                  }

                  this->stack()[ i + sizeNow ] = *bound;
               }
               else
               {
                  // fall back to currently provided bindings
                  this->stack()[ i + sizeNow ] = *this->getSafeBinding( *itm.asLBind() );
               }
            }
            else {
               // treat as a future binding
               hasFuture = true;
               this->stack()[ i + sizeNow ] = itm;
            }
         }
         else {
            // just transfer the parameters
            this->stack()[ i + sizeNow ] = itm;
         }
      }
   }

   // inform the called about future state
   if( hasFuture )
      this->regBind().flagsOn( 0xF0 );

   carr.readyFrame( this, arraySize + paramCount );

   // change the bindings now, before the VM runs this frame.
   if ( this->regBind().isNil() && arr->bindings() != 0 )
   {
      this->regBind() = arr->bindings();
   }
}


uint32 VMachine::generation() const
{
   return m_generation;
}


void VMachine::setupScript( int argc, char** argv )
{
   if ( m_mainModule != 0 )
   {
      Item *scriptName = findGlobalItem( "scriptName" );
      if ( scriptName != 0 )
         *scriptName = new CoreString( m_mainModule->module()->name() );

      Item *scriptPath = findGlobalItem( "scriptPath" );
      if ( scriptPath != 0 )
         *scriptPath = new Falcon::CoreString( m_mainModule->module()->name() );
   }

   Falcon::Item *args = findGlobalItem( "args" );
   if ( args != 0 )
   {
      // create the arguments.
      // It is correct to pass an empty array if we haven't any argument to pass.
      Falcon::CoreArray *argsArray = new Falcon::CoreArray;
      for( int i = 0; i < argc; i ++ )
      {
         argsArray->append( new Falcon::CoreString( argv[i] ) );
      }
      *args = argsArray;
   }
}

void VMachine::onIdleTime( numeric seconds )
{
}

bool VMachine::replaceMe_onIdleTime( numeric seconds )
{
   if ( seconds < 0.0 )
   {
      throw new CodeError(
         ErrorParam( e_deadlock ).origin( e_orig_vm ).
            symbol( currentSymbol()->name() ).
            module( currentModule()->name() )
         );
   }

   idle();
   bool complete = m_systemData.sleep( seconds );
   unidle();

   if ( ! complete )
   {
      m_systemData.resetInterrupt();
      return true;
   }

   return false;
}


void VMachine::handleRaisedItem( Item& value )
{
   Error* err = 0;

   if ( value.isObject() && value.isOfClass( "Error" ) )
   {
      err = static_cast<core::ErrorObject *>(value.asObjectSafe())->getError();
      if( ! err->hasTraceback() )
           fillErrorContext(err, true);
   }

   // can someone get it?
   if( currentContext()->tryFrame() == 0 )  // uncaught error raised from scripts...
   {
      // create the error that the external application will see.
      if ( err != 0 )
      {
         // in case of an error of class Error, we have already a good error inside of it.
         err->incref();
      }
      else {
         // else incapsulate the item in an error.
         err = new GenericError( ErrorParam( e_uncaught ).origin( e_orig_vm ) );
         err->raised( value );
      }

      throw err;
   }

   // Enter the stack frame that should handle the error (or raise to the top if uncaught)
   while( currentFrame()->m_try_base == i_noTryFrame )
   {
      // neutralize post-processors
      // currentFrame()->m_endFrameFunc = 0;  -- done by currentContext()->callReturn();
      m_break = currentContext()->callReturn();
      // let the VM deal with returns
      if ( m_break )
      {
         m_break = false;
         throw value;
      }
   }

<<<<<<< HEAD
   if ( value.isObject() && value.isOfClass( "Error" ) )
   {
      Error* err = static_cast<core::ErrorObject *>(value.asObjectSafe())->getError();
      if( ! err->hasTraceback() )
         fillErrorContext(err, true);
   }

=======
>>>>>>> 618e8d13
   regB() = value;
   // We are in the frame that should handle the error, in one way or another
   // should we catch it?
   popTry( true );
}


void VMachine::handleRaisedError( Error* err )
{
   if( ! err->hasTraceback() )
      fillErrorContext( err, true );

   // catch it if possible
   if( err->catchable() && currentContext()->tryFrame() != 0 )
   {
      // Enter the stack frame that should handle the error (or raise to the top if uncaught)
      while( currentFrame() != currentContext()->tryFrame() )
      {
         // neutralize post-processors
         // currentFrame()->m_endFrameFunc = 0;  -- done by currentFrame()->callReturn();
         m_break = currentContext()->callReturn();
         // let the VM deal with returns
         if ( m_break )
         {
            m_break = false;
            throw err;
         }
      }

      CoreObject *obj = err->scriptize( this );
      if ( obj != 0 )
      {
         err->decref();
         regB() = obj;
         // We are in the frame that should handle the error, in one way or another
         // should we catch it?
         popTry( true );
      }
      else {
         // Panic. Should not happen -- scriptize has raised a symbol not found error
         // describing the missing error class; we must tell the user so that the module
         // not declaring the correct error class, or failing to export it, can be
         // fixed.
         fassert( false );
         throw err;
      }
   }
   // we couldn't catch the error (this also means we're at stackBase() zero)
   // we should handle it then exit
   else {
      // we should manage the error; if we're here, stackBase() is zero,
      // so we are the last in charge
      throw err;
   }
}


void VMachine::periodicChecks()
{
   // pulse VM idle
   if( m_bGcEnabled )
      m_baton.checkBlock();

   if ( m_opLimit > 0 )
   {
      // Bail out???
      if ( m_opCount > m_opLimit )
         return;
      else
         if ( m_opNextCheck > m_opLimit )
            m_opNextCheck = m_opLimit;
   }

   if( ! m_currentContext->atomicMode() )
   {
      if( m_allowYield && ! m_sleepingContexts.empty() && m_opCount > m_opNextContext ) {
         rotateContext();
         m_opNextContext = m_opCount + m_loopsContext;
         if( m_opNextContext < m_opNextCheck )
            m_opNextCheck = m_opNextContext;
      }

      // Periodic Callback
      if( m_loopsCallback > 0 && m_opCount > m_opNextCallback )
      {
         periodicCallback();
         m_opNextCallback = m_opCount + m_loopsCallback;
         if( m_opNextCallback < m_opNextCheck )
            m_opNextCheck = m_opNextCallback;
      }

      // in case of single step:
      if( m_bSingleStep )
      {
         // stop also next op
         m_opNextCheck = m_opCount + 1;
         return; // maintain the event we have, but exit now.
      }

      // perform messages
      processPendingMessages();
   }
}


void VMachine::processPendingMessages()
{
   m_mtx_mesasges.lock();
   while( m_msg_head != 0 )
   {
      VMMessage* msg = m_msg_head;
      m_msg_head = msg->next();
      if( m_msg_head == 0 )
         m_msg_tail = 0;

      // it is ok if m_msg_tail is left dangling.
      m_mtx_mesasges.unlock();
      processMessage( msg );  // do not delete msg

      m_mtx_mesasges.lock();
   }
   m_mtx_mesasges.unlock();
}


void VMachine::raiseHardError( int code, const String &expl, int32 line )
{
   Error *err = new CodeError(
         ErrorParam( code, line ).origin( e_orig_vm )
         .hard()
         .extra( expl )
      );

   // of course, if we're not executing, there nothing to raise
   if( currentSymbol() != 0 )
   {
      fillErrorContext( err );
   }

   throw err;
}


void VMachine::launch( const String &startSym, uint32 paramCount )
{
   Item* lItem = 0;

   if( m_mainModule != 0 ) {
      lItem = m_mainModule->findModuleItem( startSym );
   }

   if ( lItem == 0 )
   {
      lItem = findGlobalItem( startSym );
      if( lItem == 0 ) {
         throw new CodeError(
            ErrorParam( e_undef_sym, __LINE__ ).origin( e_orig_vm ).extra( startSym ).
            symbol( "launch" ).
            module( "core.vm" ) );
      }
   }

   /** \todo allow to call classes at startup. Something like "all-classes" a-la-java */
   if ( ! lItem->isCallable() ) {
      throw new CodeError(
            ErrorParam( e_non_callable, __LINE__ ).origin( e_orig_vm ).
               extra( startSym ).
               symbol( "launch" ).
               module( "core.vm" ) );
   }

   // be sure to pass a clean env.
   try
   {
      reset();
      callItem( *lItem, paramCount );
   }
   catch( VMEventQuit&  )
   {
   }
}


void VMachine::bindItem( const String& name, const Item &tgt )
{
   if ( ! regBind().isDict() )
   {
      regBind() = new CoreDict(new LinearDict() );
   }

   CoreDict* cd = regBind().asDict();
   cd->put( Item( new CoreString( name ) ), tgt );
}

void VMachine::unbindItem( const String& name, Item &tgt ) const
{
   fassert( name.size() > 0 );

   if ( name[0] == '.' )
   {
      tgt.setLBind( new CoreString( name, 1 ) );
   }
   else {
      if ( regBind().isDict() )
      {
         if( regBind().asDict()->find( Item( const_cast<String*>(&name) ), tgt ) )
            return;
      }

      // create the lbind.
      tgt.setLBind( new CoreString( name ) );
   }
}


void VMachine::expandTRAV( uint32 count, Iterator& iter )
{
   // we work a bit differently for dictionaries and normal sequences.
   if ( iter.sequence()->isDictionary() )
   {
      if( count == 1 )
      {
         // if we have one variable, we must create a pair holding key and value
         CoreArray* ca = new CoreArray(2);
         ca->items()[0] = iter.getCurrentKey();
         ca->items()[1] = iter.getCurrent();
         ca->length(2);
         *getNextTravVar() = ca;
      }
      else if ( count != 2 )
      {
         throw
            new AccessError( ErrorParam( e_unpack_size ).origin( e_orig_vm ).extra( "TR*" ) );
      }
      else {
         // we have two vars to decode
         Item* k = getNextTravVar();
         Item* v = getNextTravVar();
         *k = iter.getCurrentKey();
         *v = iter.getCurrent();
      }
   }
   else {
      // for all the other cases, when we have 1 variable we must just set it inside...
      if( count == 1 )
      {
         *getNextTravVar() = iter.getCurrent();
      }
      else {
         // otherwise, we must match the number of variables with the count of sub-variables.
         const Item& current = iter.getCurrent();
         if( ! current.isArray() || current.asArray()->length() != count )
         {
            throw
               new AccessError( ErrorParam( e_unpack_size ).origin( e_orig_vm ).extra( "TR*" ) );
         }

         CoreArray* source = current.asArray();
         for( uint32 p = 0; p < count; p++ )
         {
            *getNextTravVar() = source->items()[p];
         }
      }
   }
}

Item* VMachine::getNextTravVar()
{
   fassert( m_currentContext->pc_next() % 4 == 0 );

   byte* code = m_currentContext->code();
   fassert( code[ m_currentContext->pc_next() ] == P_NOP );

   int32 type = int( code[ m_currentContext->pc_next()+1 ] );
   m_currentContext->pc_next()+=sizeof( int32 );
   int32 id = *reinterpret_cast< int32 * >( code + m_currentContext->pc_next() );
   m_currentContext->pc_next()+=sizeof( int32 );

   switch( type )
   {
   case P_PARAM_GLOBID:
      return &moduleItem( id );

   case P_PARAM_LOCID:
      return local( id );

   case P_PARAM_PARID:
      return param( id );

   }

   // shall never be here.
   fassert( false );
   return 0;
}

//=====================================================================================
// baton
//

void VMBaton::release()
{
   Baton::release();
   // See if the memPool has anything interesting for us.
   memPool->idleVM( m_owner );
}

void VMBaton::releaseNotIdle()
{
   Baton::release();
}

void VMBaton::onBlockedAcquire()
{
   // See if the memPool has anything interesting for us.
   memPool->idleVM( m_owner );
}

}

/* end of vm.cpp */<|MERGE_RESOLUTION|>--- conflicted
+++ resolved
@@ -3655,16 +3655,6 @@
       }
    }
 
-<<<<<<< HEAD
-   if ( value.isObject() && value.isOfClass( "Error" ) )
-   {
-      Error* err = static_cast<core::ErrorObject *>(value.asObjectSafe())->getError();
-      if( ! err->hasTraceback() )
-         fillErrorContext(err, true);
-   }
-
-=======
->>>>>>> 618e8d13
    regB() = value;
    // We are in the frame that should handle the error, in one way or another
    // should we catch it?
